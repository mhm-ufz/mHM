# mHM cmake script
cmake_minimum_required(VERSION 3.14)
# additional cmake-modules
list(APPEND CMAKE_MODULE_PATH ${CMAKE_CURRENT_SOURCE_DIR}/cmake/cmake-modules)
# get version and date from files (version.txt and version_date.txt)
include(version)
get_version(MHM_VER MHM_VER_DEV MHM_DATE)
# create the project
project(mhm
  VERSION ${MHM_VER}
  DESCRIPTION "The mesoscale Hydrological Model"
  HOMEPAGE_URL "https://www.ufz.de/mhm"
  LANGUAGES Fortran
)
# add full version and date to pre-processor flags (qoutes need in before hand)
add_compile_definitions(MHMVERSION='${MHM_VER_DEV}' MHMDATE='${MHM_DATE}')
# Compile
add_subdirectory(./src)  # the lib folder containing mhm_lib
<<<<<<< HEAD
add_executable(mhm ./src/mHM/mhm_driver.f90)
target_link_libraries(mhm PRIVATE mhm_lib)
if(CMAKE_Fortran_COMPILER_ID MATCHES "GNU" AND CMAKE_WITH_GPROF)
  target_link_options(mhm PUBLIC -pg)
=======
option(BUILD_MHM_DRIVER "Build mHM library with mHM Driver." ON)
if(BUILD_MHM_DRIVER)
  add_executable(mhm ./src/mHM/mhm_driver.f90)
  target_link_libraries(mhm PRIVATE mhm_lib)
  # add install option
  install(TARGETS mhm DESTINATION bin)
>>>>>>> ff81bd9f
endif()

# setup coverage with GNU
if(CMAKE_Fortran_COMPILER_ID MATCHES "GNU" AND CMAKE_WITH_COVERAGE)
  include(CodeCoverage)
  append_coverage_compiler_flags()
  SETUP_TARGET_FOR_COVERAGE_LCOV(
    NAME mhm_coverage_CI
    EXECUTABLE ../CI-scripts/run_cmake_coverage.sh
    DEPENDENCIES mhm mhm_lib
    EXCLUDE src/lib/*
    GENHTML_ARGS -t "mHM coverage" --html-prolog ../doc/html_files/cov_header.prolog
  )
endif()
# automatically enable testing (OFF by default)
option(BUILD_TESTING "Build with pfUnit tests." OFF)
include(CTest)
# add pfunit test folder
if(BUILD_TESTING)
  add_subdirectory(./src/tests)
endif()

# With this, paths are added to the INSTALL_RPATH, and via the second command also to the build.
if (CMAKE_BUILD_MODULE_SYSTEM_INDEPENDENT)
  set_target_properties(mhm
    PROPERTIES
    INSTALL_RPATH "${CMAKE_Fortran_IMPLICIT_LINK_DIRECTORIES}"
    BUILD_WITH_INSTALL_RPATH ON
  )
endif()<|MERGE_RESOLUTION|>--- conflicted
+++ resolved
@@ -16,19 +16,15 @@
 add_compile_definitions(MHMVERSION='${MHM_VER_DEV}' MHMDATE='${MHM_DATE}')
 # Compile
 add_subdirectory(./src)  # the lib folder containing mhm_lib
-<<<<<<< HEAD
-add_executable(mhm ./src/mHM/mhm_driver.f90)
-target_link_libraries(mhm PRIVATE mhm_lib)
-if(CMAKE_Fortran_COMPILER_ID MATCHES "GNU" AND CMAKE_WITH_GPROF)
-  target_link_options(mhm PUBLIC -pg)
-=======
 option(BUILD_MHM_DRIVER "Build mHM library with mHM Driver." ON)
 if(BUILD_MHM_DRIVER)
   add_executable(mhm ./src/mHM/mhm_driver.f90)
   target_link_libraries(mhm PRIVATE mhm_lib)
+  if(CMAKE_Fortran_COMPILER_ID MATCHES "GNU" AND CMAKE_WITH_GPROF)
+    target_link_options(mhm PUBLIC -pg)
+  endif()
   # add install option
   install(TARGETS mhm DESTINATION bin)
->>>>>>> ff81bd9f
 endif()
 
 # setup coverage with GNU
