--- conflicted
+++ resolved
@@ -23,9 +23,6 @@
 
 # OUTPUT FILE
 #   path to the output file, latlon.nc is hard-coded in mHM
-<<<<<<< HEAD
-latlonfile = '/home/spieler/mHM_spieler/test_basin/input/latlon2/latlon.nc'
-=======
 outfile = 'latlon.nc'
 
 import optparse
@@ -54,7 +51,6 @@
 headerfile         = opts.headerfile
 outfile            = opts.outfile   
 coord_sys          = opts.coord_sys 
->>>>>>> d8a419b0
 
 #############################################
 
