#!/env/python
#
#
# script plotting parameter uncertainty bands in discharge 
#
# Matthias Zink, Nov 2012
#
import numpy       as np    # module for number crunching
import scipy.stats.mstats as scim
import ufz
import matplotlib as mpl
#
######################
# input dirs and files
######################
#
# -------------------------------------------------------------------------
# Command line arguments
#
<<<<<<< HEAD
infile    = '/home/spieler/mHM_spieler/test_basin/output_b2/daily_discharge.out'
gaugeid   = '55555'
=======
infile    = '../test_basin/output_b1/daily_discharge.out'
gaugeid   = '00398'
>>>>>>> d8a419b0
pdffile   = ''
usetex    = False
import optparse
parser = optparse.OptionParser(usage='%prog [options]',
                               description="Plotting discharge of gauge ID")

parser.add_option('-i', '--infile', action='store', dest='infile', type='string',
                  default=infile, metavar='File',
                  help='Name input file containing discharge time series (default: "../test_basin/output_b1/daily_discharge.out").')
parser.add_option('-g', '--gaugeid', action='store', dest='gaugeid', type='string',
                  default=gaugeid, metavar='String',
                  help='Gauge ID as defined in gaugeinfo.txt (default: 55555).')
parser.add_option('-p', '--pdffile', action='store', dest='pdffile', type='string',
                  default=pdffile, metavar='File',
                  help='Name of pdf output file (default: open X-window).')
parser.add_option('-t', '--usetex', action='store_true', default=usetex, dest="usetex",
                  help="Use LaTeX to render text in pdf.")
(opts, args) = parser.parse_args()

infile   = opts.infile
gaugeid  = opts.gaugeid
pdffile  = opts.pdffile
usetex   = opts.usetex
del parser, opts, args
# -------------------------------------------------------------------------
# Customize plots
#
if (pdffile == ''):
    outtype = 'x'
else:
    outtype = 'pdf'

# Plot - paper_plots, but also all if not otherwise defined
nrow       = 5           # # of rows per figure
ncol       = 2           # # of columns per figure
hspace     = 0.12        # x-space between plots
wspace     = 0.02        # y-space between plots
textsize   = 18          # Standard text size
dt         = 4           # # of hours between tick marks on plots
dxabc      = 0.90        # % shift from left y-axis of a,b,c,... labels
dyabc      = 0.90        # % shift from lower x-axis of a,b,c,... labels
dyabcdown  = 0.05        # y-shift if abc in lower right corner
lwidth     = 1.5         # linewidth
elwidth    = 1.0         # errorbar line width
alwidth    = 1.0         # axis line width
msize      = 5.0         # marker size
mwidth     = 1.5         # marker edge width
# color: 'b'|'g'|'r'|'c'|'m'|'y'|'k'|'w'
#        'blue'|'green'|'red'|'cyan'|'magenta'|'yellow'|'black'|'white'
#        hex string '#eeefff' | RGB tuple (1,0.5,1) | html names 'burlywod', 'chartreuse', ...
#        grayscale intensity, e.g. '0.7', 'k'='0.0'
mcol1      = '#66c2a5'   # primary marker colour
mcol2      = '#fc8d62'       # color of second markers
mcol3      = '#7580b3'       # color of third markers
lcol1      = '0.0'       # primary line colour
lcol2      = '0.0'       # color of second lines
lcol3      = '0.0'       # color of third lines

llxbbox    = 0       # x-anchor legend bounding box
llybbox    = 0.2        # y-anchor legend bounding box
llrspace   = 0.02        # spacing between rows in legend
llcspace   = 0.2         # spacing between columns in legend
llhtextpad = 0.4         # the pad between the legend handle and text
llhlength  = 1.5         # the length of the legend handles
frameon    = True        # if True, draw a frame around the legend. If None, use rc
llxbbox2   = 0.60        # Tight bounding of symbol and text (w/o lines)
llhtextpad2= 0.          #                   "
llhlength2 = 1.0         #                   "

sotextsize = 12
if (outtype == 'pdf'):
    mpl.use('PDF') # set directly after import matplotlib
    import matplotlib.pyplot as plt
    from matplotlib.backends.backend_pdf import PdfPages
    # Customize: http://matplotlib.sourceforge.net/users/customizing.html
    mpl.rc('ps', papersize='a4', usedistiller='xpdf') # ps2pdf
    mpl.rc('figure', figsize=(11.69,8.27)) # a4 portrait
    if usetex:
        mpl.rc('text', usetex=True)
        mpl.rc('text.latex', unicode=True)
        mpl.rcParams['text.latex.preamble']=r'\usepackage{wasysym}'
    else:
        mpl.rcParams['font.family'] = 'serif'
        mpl.rcParams['font.serif']  = 'Times'
    mpl.rc('font', size=sotextsize)
else:
    import matplotlib.pyplot as plt
    mpl.rc('figure', figsize=(4./5.*11.69,4./5.*8.27)) # a4 portrait
    mpl.rc('font', size=textsize)
mpl.rc('lines', linewidth=lwidth, color='black')
mpl.rc('axes', linewidth=alwidth, labelcolor='black')
mpl.rc('path', simplify=False) # do not remove

##############################################################################################

if (outtype == 'pdf'):
    print 'Plot PDF ', pdffile
    pdf_pages = PdfPages(pdffile)
else:
    print 'Plot X'
figsize = mpl.rcParams['figure.figsize']
ifig = 0
#
######################
# read discharge file
######################
#
QHead       = np.array(ufz.fread(infile, header=True, skip=1, squeeze=False))
Qdata       = np.array(ufz.fread(infile, skip=1, squeeze=False))
#
######################
# prepare data for plot
######################
gauge = gaugeid.zfill(10)
# time  = Qdata[:,np.where(QHead == 't')[0]]
day   = Qdata[:,np.where(QHead == 'Day')[0]]
month = Qdata[:,np.where(QHead == 'Mon')[0]]
year  = Qdata[:,np.where(QHead == 'Year')[0]]
time  = ufz.date2dec(dy=day,mo=month,yr=year) - ufz.date2dec(dy=1,mo=1,yr=year[0])
Qobs  = Qdata[:,np.where(QHead == 'Qobs_'+gaugeid.zfill(10))[0]]
Qcal  = Qdata[:,np.where(QHead == 'Qsim_'+gaugeid.zfill(10))[0]]
#
###################################################################
# plot
###################################################################
ifig += 1
print 'Plot - Fig ', ifig
fig        = plt.figure(ifig)
nPlot = 1

ax        = fig.add_subplot(111)
#
ax.set_xlim(1, Qcal.shape[0])
ax.set_xlabel('Time')
ax.set_ylabel('Discharge Q [m$^3~$s$^{-1}$]')
# simulation
l1 = ax.plot(time, Qcal, 'k-', label=ur'Q$_{sim}$')
# observed series
l2 = ax.plot(time, Qobs, marker='o', linestyle='', markerfacecolor='None', markeredgecolor='r' , markeredgewidth=0.8, markersize=5, label=ur'Q$_{obs}$')
#
#catch=[s for s in infile.split('/') if 'sub' in s][0].split('_')[1].upper()
#plt.title(catch)
NSE = 1. - np.sum((Qcal-Qobs)**2) / np.sum((Qobs-np.mean(Qobs))**2)
plt.figtext(0.15, 0.85, r'NSE = '+ str(np.round(NSE,4)) )
# legend
handle, label = ax.get_legend_handles_labels()
ax.legend(handle, label)

#
if (outtype == 'pdf'):
    pdf_pages.savefig(fig)
    plt.close()
else:
    plt.show()

if (outtype == 'pdf'):
    pdf_pages.close()
<|MERGE_RESOLUTION|>--- conflicted
+++ resolved
@@ -17,13 +17,8 @@
 # -------------------------------------------------------------------------
 # Command line arguments
 #
-<<<<<<< HEAD
 infile    = '/home/spieler/mHM_spieler/test_basin/output_b2/daily_discharge.out'
-gaugeid   = '55555'
-=======
-infile    = '../test_basin/output_b1/daily_discharge.out'
 gaugeid   = '00398'
->>>>>>> d8a419b0
 pdffile   = ''
 usetex    = False
 import optparse
