--- conflicted
+++ resolved
@@ -612,14 +612,10 @@
     ncJulSta1 = nc_period%julStart
     select case(inctimestep)
     case(-1) ! daily
-<<<<<<< HEAD
       ! difference must be 1 day
       if (.not. all(abs((time_data(2 : n_time) - time_data(1 : n_time - 1)) / DaySecs - 1._dp) .lt. 1.e-6)) then
         call error_message(error_msg // trim('daily'))
       end if
-=======
-      ncJulSta1 = nc_period%julStart
->>>>>>> 5593747e
       time_start = clip_period%julStart - ncJulSta1 + 1_i4
       time_cnt = clip_period%julEnd - clip_period%julStart + 1_i4
     case(-2) ! monthly
@@ -639,14 +635,10 @@
       time_start = yycalstart - yyncstart + 1_i4
       time_cnt = yycalend - yycalstart + 1_i4
     case(-4) ! hourly
-<<<<<<< HEAD
       ! difference must be 1 hour
       if (.not. all(abs((time_data(2 : n_time) - time_data(1 : n_time - 1)) / 3600._dp - 1._dp) .lt. 1.e-6)) then
         call error_message(error_msg // 'hourly')
       end if
-=======
-      ncJulSta1 = nc_period%julStart
->>>>>>> 5593747e
       time_start = (clip_period%julStart - ncJulSta1) * 24_i4 + 1_i4 ! convert to hours; always starts at one
       time_cnt = (clip_period%julEnd - clip_period%julStart + 1_i4) * 24_i4 ! convert to hours
     case default ! no output at all
