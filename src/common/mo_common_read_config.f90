!>       \file mo_common_read_config.f90

!>       \brief Reading of main model configurations.

!>       \details This routine reads the configurations of namelists commonly used by mHM, mRM and MPR

!>       \authors Matthias Zink

!>       \date Dec 2012

! Modifications:

MODULE mo_common_read_config

  USE mo_kind, ONLY : i4, dp

  IMPLICIT NONE

  PRIVATE

<<<<<<< HEAD
  PUBLIC :: common_read_config, common_check_resolution, check_optimization_settings
=======
  PUBLIC :: common_read_config, set_land_cover_scenes_id, common_check_resolution, check_optimization_settings

>>>>>>> 37a171c1
  ! ------------------------------------------------------------------

CONTAINS

  ! ------------------------------------------------------------------

  !    NAME
  !        common_read_config

  !    PURPOSE
  !>       \brief Read main configurations commonly used by mHM and mRM

  !>       \details Read the main configurations commonly used by mHM and mRM, namely:
  !>       project_description, directories_general, mainconfig, processSelection, LCover

  !    INTENT(IN)
  !>       \param[in] "character(*) :: file_namelist" name of file
  !>       \param[in] "integer :: unamelist"          id of file

  !    HISTORY
  !>       \authors Matthias Zink

  !>       \date Dec 2012

  ! Modifications:
  ! Robert Schweppe Dec  2018 - refactoring and restructuring

  subroutine common_read_config(file_namelist, unamelist, file_namelist_param, unamelist_param)

    use mo_common_constants, only : maxNLcovers, maxNoDomains
    use mo_common_variables, only : Conventions, contact, &
                                    dirCommonFiles, dirConfigOut, dirLCover, dirMorpho, dirOut, &
                                    mhmFileRestartOut, mrmFileRestartOut, &
<<<<<<< HEAD
                                    fileLatLon, history, mHM_details, domainMeta, nLandCoverPeriods, &
=======
                                    fileLatLon, history, mHM_details, domainMeta, nLcoverScene, &
>>>>>>> 37a171c1
                                    nProcesses, nuniqueL0Domains, processMatrix, project_details, resolutionHydrology, &
                                    setup_description, simulation_type, write_restart, &
                                    dds_r, mhmFileRestartIn, mrmFileRestartIn, evalPer,&
                                    mcmc_error_params, mcmc_opti, nIterations, &
                                    opti_function, opti_method, optimize, optimize_restart, &
                                    read_restart, mrm_read_river_network, resolutionRouting, sa_temp, &
                                    sce_ngs, sce_npg, sce_nps, seed, &
<<<<<<< HEAD
                                    warmPer, warmingDays, landCoverPeriodBoundaries
=======
                                    warmPer, warmingDays, LCfilename, domainMeta, processMatrix
>>>>>>> 37a171c1
    use mo_common_datetime_type, only: LCyearId, simPer, timestep, nTStepDay, period
    use mo_julian, only : caldat, julday
    use mo_message, only : message
    use mo_nml, only : close_nml, open_nml, position_nml
    use mo_string_utils, only : num2str
    use mo_grid, only : iFlag_coordinate_sys
<<<<<<< HEAD
    use mo_common_constants, only: nodata_i4
=======

>>>>>>> 37a171c1

    implicit none

    ! name of file
    character(*), intent(in) :: file_namelist
    ! id of file
    integer, intent(in) :: unamelist
    ! name of file
    character(*), intent(in) :: file_namelist_param
    ! id of file
    integer, intent(in) :: unamelist_param

    ! Choosen process description number
    integer(i4), dimension(nProcesses) :: processCase

    character(256), dimension(maxNoDomains) :: dir_Morpho

    character(256), dimension(maxNoDomains) :: mhm_file_RestartOut

    character(256), dimension(maxNoDomains) :: mrm_file_RestartOut

    character(256), dimension(maxNoDomains) :: dir_LCover

    character(256), dimension(maxNoDomains) :: dir_Out

    character(256), dimension(maxNoDomains) :: file_LatLon

    real(dp), dimension(maxNoDomains) :: resolution_Hydrology

    integer(i4), dimension(maxNoDomains) :: L0Domain

    integer(i4), dimension(maxNoDomains) :: read_opt_domain_data

    ! starting year LCover
    integer(i4), dimension(maxNLCovers) :: LCoverYearStart

    ! ending year LCover
    integer(i4), dimension(maxNLCovers) :: LCoverYearEnd

    ! filename of Lcover file
    character(256), dimension(maxNLCovers) :: LCoverfName

    integer(i4) :: i, newDomainID, domainID, iDomain, nDomains

    ! flag to advance nuniqueL0Domain counter
    logical :: addCounter

    integer(i4) :: jday

    integer(i4), dimension(maxNoDomains) :: warming_Days

    type(period), dimension(maxNoDomains) :: eval_Per

    real(dp), dimension(maxNoDomains) :: resolution_Routing

    character(256), dimension(maxNoDomains) :: mhm_file_RestartIn
    character(256), dimension(maxNoDomains) :: mrm_file_RestartIn

    ! define namelists
    ! namelist directories
    namelist /project_description/ project_details, setup_description, simulation_type, &
            Conventions, contact, mHM_details, history
    namelist /directories_general/ dirConfigOut, dirCommonFiles, &
            dir_Morpho, dir_LCover, &
            dir_Out, mhm_file_RestartOut, mrm_file_RestartOut, &
            file_LatLon
    ! namelist spatial & temporal resolution, optimization information
    namelist /mainconfig/ iFlag_coordinate_sys, resolution_Hydrology, nDomains, L0Domain, write_restart, &
            read_opt_domain_data
    ! namelist process selection
    namelist /processSelection/ processCase

    ! namelist for land cover scenes
<<<<<<< HEAD
    namelist/LCover/nLandCoverPeriods, LCoverYearStart, LCoverYearEnd, LCoverfName
=======
    namelist/LCover/nLcoverScene, LCoverYearStart, LCoverYearEnd, LCoverfName
>>>>>>> 37a171c1
    ! namelist spatial & temporal resolution, otmization information
    namelist /mainconfig_mhm_mrm/ timestep, resolution_Routing, optimize, &
            optimize_restart, opti_method, opti_function, &
            read_restart, mrm_read_river_network, mhm_file_RestartIn, mrm_file_RestartIn
    ! namelist for optimization settings
    namelist /Optimization/ nIterations, seed, dds_r, sa_temp, sce_ngs, &
            sce_npg, sce_nps, mcmc_opti, mcmc_error_params
    ! namelist for time settings
    namelist /time_periods/ warming_Days, eval_Per

    ! set default values for optional arguments
    mrm_read_river_network = .false.

    !===============================================================
    !  Read namelist main directories
    !===============================================================
    call open_nml(file_namelist, unamelist, quiet = .true.)

    !===============================================================
    !  Read namelist specifying the project description
    !===============================================================
    call position_nml('project_description', unamelist)
    read(unamelist, nml = project_description)

    !===============================================================
    !  Read namelist specifying the model configuration
    !===============================================================
    call position_nml('mainconfig', unamelist)
    read(unamelist, nml = mainconfig)

    call init_domain_variable(nDomains, read_opt_domain_data(1:nDomains), domainMeta)

    if (nDomains .GT. maxNoDomains) then
      call message()
      call message('***ERROR: Number of domains is resticted to ', trim(num2str(maxNoDomains)), '!')
      stop 1
    end if

    ! allocate patharray sizes
    allocate(resolutionHydrology(domainMeta%nDomains))
    allocate(mhmFileRestartOut(domainMeta%nDomains))
    allocate(mrmFileRestartOut(domainMeta%nDomains))
    allocate(dirOut(domainMeta%nDomains))

    ! TODO: MPR this block will go
    allocate(dirMorpho(domainMeta%nDomains))
    allocate(dirLCover(domainMeta%nDomains))
    allocate(fileLatLon(domainMeta%nDomains))

    nuniqueL0Domains = 0_i4
    do iDomain = 1, domainMeta%nDomains
      domainID = domainMeta%indices(iDomain)
      resolutionHydrology(iDomain) = resolution_Hydrology(domainID)
      ! if a domain uses the same L0 data as a previous one, write
      ! the index into domainMeta%L0DataFrom
      newDomainID = L0Domain(domainID)
      domainMeta%L0DataFrom(iDomain) = iDomain
      !
      addCounter = .True.
      do i = 1, iDomain - 1
        if (newDomainID == domainMeta%indices(i)) then
          domainMeta%L0DataFrom(iDomain) = i
          addCounter = .False.
        end if
      end do
      if (addCounter) nuniqueL0Domains = nuniqueL0Domains + 1_i4
    end do

    ! check for possible options
    if(.NOT. (iFlag_coordinate_sys == 0 .OR. iFlag_coordinate_sys == 1)) then
      call message()
      call message('***ERROR: coordinate system for the model run should be 0 or 1')
      stop 1
    end if

    !===============================================================
    ! Read namelist for mainpaths
    !===============================================================
    call position_nml('directories_general', unamelist)
    read(unamelist, nml = directories_general)

    do iDomain = 1, domainMeta%nDomains
      domainID = domainMeta%indices(iDomain)
      domainMeta%optidata(iDomain) = read_opt_domain_data(domainID)
      mhmFileRestartOut(iDomain)   = mhm_file_RestartOut(domainID)
      mrmFileRestartOut(iDomain)   = mrm_file_RestartOut(domainID)
      dirOut(iDomain)              = dir_Out(domainID)
      ! TODO: MPR this will go
      dirMorpho(iDomain)           = dir_Morpho(domainID)
      dirLCover(iDomain)           = dir_LCover(domainID)
      fileLatLon(iDomain)          = file_LatLon(domainID)
    end do

    ! ToDo: add test if opti_function matches at least one domainMeta%optidata
    ! as soon as common and common_mRM_mHM are merged, if that is the plan


    !===============================================================
    ! Read process selection list
    !===============================================================
    ! init the processCase matrix to 0 to be backward compatible
    ! if cases were added later (then there would be no values if not init here)
    processCase = 0_i4
    call position_nml('processselection', unamelist)
    read(unamelist, nml = processSelection)

    processMatrix = 0_i4
    processMatrix(:, 1) = processCase
    if (processMatrix(8, 1) == 0) then
      domainMeta%doRouting(:) = .FALSE.
    else
      domainMeta%doRouting(:) = .TRUE.
    end if

    call position_nml('mainconfig_mhm_mrm', unamelist)
    read(unamelist, nml = mainconfig_mhm_mrm)
    ! consistency between read_restart and mrm_read_river_network
    if (read_restart) then
       if (.not. mrm_read_river_network) then
          call message('***WARNING: mrm_read_river_network is set to .true. because read_restart is .true.')
       end if
       mrm_read_river_network = .true.
    end if
<<<<<<< HEAD
=======

    allocate(resolutionRouting(domainMeta%nDomains))
    allocate(mhmFileRestartIn(domainMeta%nDomains))
    allocate(mrmFileRestartIn(domainMeta%nDomains))
    do iDomain = 1, domainMeta%nDomains
      domainID = domainMeta%indices(iDomain)
      mhmFileRestartIn(iDomain) = mhm_file_RestartIn(domainID)
      mrmFileRestartIn(iDomain) = mrm_file_RestartIn(domainID)
      resolutionRouting(iDomain) = resolution_Routing(domainID)
    end do

    ! check for optimize and read restart
    if ((read_restart) .and. (optimize)) then
      call message()
      call message('***ERROR: cannot read states from restart file when optimizing')
      stop 1
    end if

    do iDomain = 1, domainMeta%nDomains
      domainID = domainMeta%indices(iDomain)
      if (processMatrix(8, 1) > 0 .and. domainMeta%optidata(iDomain) > 1 .and. optimize) then
        domainMeta%doRouting(iDomain) = .FALSE.
        call message('Warning: although defined in namelist, routing is switched off for domain', trim(num2str(domainID)))
        call message('         since the calibration of Q is not possible with the chosen opti input')
      end if
    end do

    !===============================================================
    !  INIT !!! (merged from mo_startup and mo_mrm_read_config)
    !===============================================================
    ! transformation of time units & constants
    if (mod(24, timeStep) > 0) then
      call message('mo_startup: timeStep must be a divisor of 24: ', num2str(timeStep))
      stop 1
    end if
    nTStepDay = 24_i4 / timeStep            ! # of time steps per day

    ! allocate time periods
    allocate(simPer(domainMeta%nDomains))
    allocate(evalPer(domainMeta%nDomains))
    allocate(warmingDays(domainMeta%nDomains))
    allocate(warmPer(domainMeta%nDomains))

    !===============================================================
    !  read simulation time periods incl. warming days
    !===============================================================
    call position_nml('time_periods', unamelist)
    read(unamelist, nml = time_periods)
    do iDomain = 1, domainMeta%nDomains
      domainID = domainMeta%indices(iDomain)
      warmingDays(iDomain) = warming_Days(domainID)
      call evalPer(iDomain)%init(eval_Per(domainID)%dStart, eval_Per(domainID)%mStart, eval_Per(domainID)%yStart, &
                                 eval_Per(domainID)%dEnd, eval_Per(domainID)%mEnd, eval_Per(domainID)%yEnd)
    end do
    ! evalPer = eval_Per(1 : domainMeta%nDomains)

    !===============================================================
    !  determine simulation time period incl. warming days for each
    !  domain
    !===============================================================
    do iDomain = 1, domainMeta%nDomains
      ! julian days for evaluation period
      jday = julday(dd = evalPer(iDomain)%dStart, mm = evalPer(iDomain)%mStart, yy = evalPer(iDomain)%yStart)
      evalPer(iDomain)%julStart = jday

      jday = julday(dd = evalPer(iDomain)%dEnd, mm = evalPer(iDomain)%mEnd, yy = evalPer(iDomain)%yEnd)
      evalPer(iDomain)%julEnd = jday

      ! determine warming period
      warmPer(iDomain)%julStart = evalPer(iDomain)%julStart - warmingDays(iDomain)
      warmPer(iDomain)%julEnd = evalPer(iDomain)%julStart - 1

      call caldat(warmPer(iDomain)%julStart, dd = warmPer(iDomain)%dStart, mm = warmPer(iDomain)%mStart, &
                  yy = warmPer(iDomain)%yStart)
      call caldat(warmPer(iDomain)%julEnd, dd = warmPer(iDomain)%dEnd, mm = warmPer(iDomain)%mEnd, &
                  yy = warmPer(iDomain)%yEnd)

      ! simulation Period = warming Period + evaluation Period
      simPer(iDomain)%dStart = warmPer(iDomain)%dStart
      simPer(iDomain)%mStart = warmPer(iDomain)%mStart
      simPer(iDomain)%yStart = warmPer(iDomain)%yStart
      simPer(iDomain)%julStart = warmPer(iDomain)%julStart
      simPer(iDomain)%dEnd = evalPer(iDomain)%dEnd
      simPer(iDomain)%mEnd = evalPer(iDomain)%mEnd
      simPer(iDomain)%yEnd = evalPer(iDomain)%yEnd
      simPer(iDomain)%julEnd = evalPer(iDomain)%julEnd
    end do

    call set_land_cover_scenes_id(simPer, LCyearId)

    !===============================================================
    ! Settings for Optimization
    !===============================================================
    ! namelist for Optimization settings
    call position_nml('Optimization', unamelist)
    read(unamelist, nml = Optimization)
    ! checking of settings and default value initialization moved to new subroutine
    ! because global_parameters need to be set, which is not the case right now

    call close_nml(unamelist)

  end subroutine common_read_config

    ! ------------------------------------------------------------------

  !    NAME
  !        set_land_cover_scenes_id

  !    PURPOSE
  !>       \brief Read main configurations commonly used by mHM, mRM and MPR

  !>       \details Read the main configurations commonly used by mHM, mRM and MPR, namely:
  !>       project_description, directories_general, mainconfig, processSelection, LCover

  !    INTENT(IN)
  !>       \param[in] "type(period), dimension(:) :: sim_Per"

  !    INTENT(INOUT)
  !>       \param[inout] "integer(i4), dimension(:, :) :: LCyear_Id"
  !>       \param[inout] "character(256), dimension(:) :: LCfilename"
>>>>>>> 37a171c1

    allocate(resolutionRouting(domainMeta%nDomains))
    allocate(mhmFileRestartIn(domainMeta%nDomains))
    allocate(mrmFileRestartIn(domainMeta%nDomains))
    do iDomain = 1, domainMeta%nDomains
      domainID = domainMeta%indices(iDomain)
      mhmFileRestartIn(iDomain) = mhm_file_RestartIn(domainID)
      mrmFileRestartIn(iDomain) = mrm_file_RestartIn(domainID)
      resolutionRouting(iDomain) = resolution_Routing(domainID)
    end do

    ! check for optimize and read restart
    if ((read_restart) .and. (optimize)) then
      call message()
      call message('***ERROR: cannot read states from restart file when optimizing')
      stop 1
    end if

    do iDomain = 1, domainMeta%nDomains
      domainID = domainMeta%indices(iDomain)
      if (processMatrix(8, 1) > 0 .and. domainMeta%optidata(iDomain) > 1 .and. optimize) then
        domainMeta%doRouting(iDomain) = .FALSE.
        call message('Warning: although defined in namelist, routing is switched off for domain', trim(num2str(domainID)))
        call message('         since the calibration of Q is not possible with the chosen opti input')
      end if
    end do

    !===============================================================
    !  INIT !!! (merged from mo_startup and mo_mrm_read_config)
    !===============================================================
    ! transformation of time units & constants
    if (mod(24, timeStep) > 0) then
      call message('mo_startup: timeStep must be a divisor of 24: ', num2str(timeStep))
      stop 1
    end if
    nTStepDay = 24_i4 / timeStep            ! # of time steps per day

<<<<<<< HEAD
    ! allocate time periods
    allocate(simPer(domainMeta%nDomains))
    allocate(evalPer(domainMeta%nDomains))
    allocate(warmingDays(domainMeta%nDomains))
    allocate(warmPer(domainMeta%nDomains))
=======
    use mo_common_constants, only : nodata_i4
    use mo_common_variables, only : LC_year_end, LC_year_start, domainMeta, nLcoverScene
    use mo_common_datetime_type, only: period
    use mo_message, only : message
    use mo_string_utils, only : num2str
>>>>>>> 37a171c1

    !===============================================================
    !  read simulation time periods incl. warming days
    !===============================================================
    call position_nml('time_periods', unamelist)
    read(unamelist, nml = time_periods)
    do iDomain = 1, domainMeta%nDomains
      domainID = domainMeta%indices(iDomain)
      warmingDays(iDomain) = warming_Days(domainID)
      call evalPer(iDomain)%init(eval_Per(domainID)%dStart, eval_Per(domainID)%mStart, eval_Per(domainID)%yStart, &
                                 eval_Per(domainID)%dEnd, eval_Per(domainID)%mEnd, eval_Per(domainID)%yEnd)
    end do
    ! evalPer = eval_Per(1 : domainMeta%nDomains)

    !===============================================================
    !  determine simulation time period incl. warming days for each
    !  domain
    !===============================================================
    do iDomain = 1, domainMeta%nDomains
      ! julian days for evaluation period
      jday = julday(dd = evalPer(iDomain)%dStart, mm = evalPer(iDomain)%mStart, yy = evalPer(iDomain)%yStart)
      evalPer(iDomain)%julStart = jday

      jday = julday(dd = evalPer(iDomain)%dEnd, mm = evalPer(iDomain)%mEnd, yy = evalPer(iDomain)%yEnd)
      evalPer(iDomain)%julEnd = jday

      ! determine warming period
      warmPer(iDomain)%julStart = evalPer(iDomain)%julStart - warmingDays(iDomain)
      warmPer(iDomain)%julEnd = evalPer(iDomain)%julStart - 1

      call caldat(warmPer(iDomain)%julStart, dd = warmPer(iDomain)%dStart, mm = warmPer(iDomain)%mStart, &
                  yy = warmPer(iDomain)%yStart)
      call caldat(warmPer(iDomain)%julEnd, dd = warmPer(iDomain)%dEnd, mm = warmPer(iDomain)%mEnd, &
                  yy = warmPer(iDomain)%yEnd)

      ! simulation Period = warming Period + evaluation Period
      simPer(iDomain)%dStart = warmPer(iDomain)%dStart
      simPer(iDomain)%mStart = warmPer(iDomain)%mStart
      simPer(iDomain)%yStart = warmPer(iDomain)%yStart
      simPer(iDomain)%julStart = warmPer(iDomain)%julStart
      simPer(iDomain)%dEnd = evalPer(iDomain)%dEnd
      simPer(iDomain)%mEnd = evalPer(iDomain)%mEnd
      simPer(iDomain)%yEnd = evalPer(iDomain)%yEnd
      simPer(iDomain)%julEnd = evalPer(iDomain)%julEnd
    end do

    !===============================================================
    ! Read land cover
    !===============================================================
    call position_nml('LCover', unamelist)
    read(unamelist, nml = LCover)
    allocate(landCoverPeriodBoundaries(nLandCoverPeriods+1, domainMeta%nDomains))
    allocate(LCyearId(minval(simPer(1:domainMeta%nDomains)%yStart):maxval(simPer(1:domainMeta%nDomains)%yEnd), domainMeta%nDomains))
    landCoverPeriodBoundaries = nodata_i4
    LCyearId = nodata_i4

    !===============================================================
    ! Settings for Optimization
    !===============================================================
    ! namelist for Optimization settings
    call position_nml('Optimization', unamelist)
    read(unamelist, nml = Optimization)
    ! checking of settings and default value initialization moved to new subroutine
    ! because global_parameters need to be set, which is not the case right now

    call close_nml(unamelist)

    call read_mhm_parameters(file_namelist, unamelist, file_namelist_param, unamelist_param)

  end subroutine common_read_config


!< author: Maren Kaluza
!< date: September 2019
!< summary: Initialization of the domain variable for all domain loops and if activated for parallelization

!< In case of MPI parallelization domainMeta%overAllNumberOfDomains is a
!< variable where the number of domains from the namelist is stored. By this
!< every process knows the total number of domains. Then, in a loop the
!< domains are distributed onto the processes. There is a master process
!< and several subprocesses. The master process only reads the confings in the
!< mHM driver.
!<
!< The subprocesses get a number of domains. domainMeta%nDomain refers
!< to the number of domains assigned to a specific process. It is a local
!< variable and therefore has a different value for each process.
!<
!< In case more domains are there than processes, currently the domains
!< are distributed round robin, i.e. like cards in a card game.
!<
!< In case less domains than processes exist, all remaining processes
!< are assigned to the routing domains round robin. In that case the
!< local communicator is of interest: It is a group of processes assigned
!< to a routing domain again with a master process
!< (domainMeta%isMasterInComLocal) and subprocesses. This communicator can
!< in future be passed to the routing parallelization.
  subroutine init_domain_variable(nDomains, optiData, domainMeta)
    use mo_common_variables, only: domain_meta
#ifdef MPI
    use mo_common_variables, only: comm
    use mpi_f08
#endif
    integer(i4),       intent(in)    :: nDomains
    integer(i4), dimension(:), intent(in) :: optiData
    type(domain_meta), intent(inout) :: domainMeta

    integer             :: ierror
    integer(i4)         :: nproc
    integer(i4)         :: rank
    integer(i4)         :: iDomain
    integer(i4)         :: colDomain, colMasters

    domainMeta%overallNumberOfDomains = nDomains
#ifdef MPI
    ! find number of processes nproc
    call MPI_Comm_size(comm, nproc, ierror)
    ! find the number the process is referred to, called rank
    call MPI_Comm_rank(comm, rank, ierror)
    if (nproc < 2) then
      stop 'at least 2 processes are required'
    end if
    ! if there are more processes than domains
    if (nproc > domainMeta%overallNumberOfDomains + 1) then
      domainMeta%nDomains = 0
      ! master reads only metadata of all domains
      if (rank == 0) then
        call init_domain_variable_for_master(domainMeta, colMasters, colDomain)
      ! all other nodes read metadata but also data of assigned domains
      else
        ! currently each domain gets one process except it is a routing domain.
        ! in that case the remaining processes are distributed round robin to
        ! the routing domains.
        call distribute_processes_to_domains_according_to_role(optiData, rank, &
                                               domainMeta, colMasters, colDomain)
      end if
      ! two communicators are created, i.e. groups of processes that talk about
      ! a certain topic:
      ! comMaster is the communicator of all processes that need to read all
      ! data. These are the processes that are masters in the comLocal plus the
      ! master over all processes. comLocal is a communicator for a group of
      ! processes assigned to the same domain.
      call MPI_Comm_split(comm, colMasters, rank, domainMeta%comMaster, ierror)
      call MPI_Comm_split(comm, colDomain, rank, domainMeta%comLocal, ierror)
      call MPI_Comm_size(domainMeta%comMaster, nproc, ierror)
    else
      ! in case of more domains than processes, distribute domains round robin
      ! onto the processes
      call MPI_Comm_dup(comm, domainMeta%comMaster, ierror)
      domainMeta%isMasterInComLocal = .true.
      domainMeta%nDomains = 0
      ! master reads only metadata of all domains
      if (rank == 0) then
        domainMeta%nDomains = domainMeta%overallNumberOfDomains
        call domainMeta%allocate_domains()
        do iDomain = 1, domainMeta%nDomains
          domainMeta%indices(iDomain) = iDomain
        end do
      ! all other nodes read metadata but also data of assigned domains
      else
        call distributeDomainsRoundRobin(nproc, rank, domainMeta)
      end if
    end if ! round robin
#else
    domainMeta%nDomains = nDomains
    call domainMeta%allocate_domains()
    do iDomain = 1, domainMeta%nDomains
      domainMeta%indices(iDomain) = iDomain
    end do
#endif

  end subroutine init_domain_variable

#ifdef MPI
  subroutine init_domain_variable_for_master(domainMeta, colMasters, colDomain)
    use mo_common_variables, only: domain_meta
    type(domain_meta), intent(inout) :: domainMeta
    integer(i4),       intent(out)   :: colMasters
    integer(i4),       intent(out)   :: colDomain
    !local
    integer(i4) :: iDomain

    domainMeta%nDomains = domainMeta%overallNumberOfDomains
    call domainMeta%allocate_domains()
    do iDomain = 1, domainMeta%nDomains
      domainMeta%indices(iDomain) = iDomain
    end do
    colMasters = 1
    colDomain = 0
    domainMeta%isMasterInComLocal = .true.

  end subroutine init_domain_variable_for_master


  subroutine distributeDomainsRoundRobin(nproc, rank, domainMeta)
    use mo_common_variables, only: domain_meta
    integer(i4),       intent(in)    :: nproc
    integer(i4),       intent(in)    :: rank
    type(domain_meta), intent(inout) :: domainMeta

    integer(i4) :: iDomain, iProcDomain

    do iDomain = 1 , domainMeta%overallNumberOfDomains
      if (rank == (modulo(iDomain + nproc - 2, (nproc - 1)) + 1)) then
        domainMeta%nDomains = domainMeta%nDomains + 1
      end if
    end do
    call domainMeta%allocate_domains()
    iProcDomain = 0
    do iDomain = 1 , domainMeta%overallNumberOfDomains
      if (rank == (modulo(iDomain + nproc - 2, (nproc - 1)) + 1)) then
        iProcDomain = iProcDomain + 1
        domainMeta%indices(iProcDomain) = iDomain
      end if
    end do
  end subroutine distributeDomainsRoundRobin

  subroutine distribute_processes_to_domains_according_to_role(optiData, rank, &
                                               domainMeta, colMasters, colDomain)
    use mo_common_variables, only: domain_meta
    integer(i4), dimension(:), intent(in)    :: optiData
    integer(i4),               intent(in)    :: rank
    type(domain_meta),         intent(inout) :: domainMeta
    integer(i4),               intent(out)   :: colMasters
    integer(i4),               intent(out)   :: colDomain

    ! local
    integer(i4) :: nDomainsAll, nTreeDomains, i, iDomain
    integer(i4), dimension(:), allocatable :: treeDomainList

    nDomainsAll = domainMeta%overallNumberOfDomains
    nTreeDomains = 0
    do iDomain = 1, nDomainsAll
      !ToDo: should also routing but not opti domains be counted?
      if (optiData(iDomain) == 1) then
        nTreeDomains = nTreeDomains + 1
      end if
    end do
    allocate(treeDomainList(nTreeDomains))
    i = 0
    do iDomain = 1, nDomainsAll
      if (optiData(iDomain) == 1) then
        i = i + 1
        treeDomainList(i) = iDomain
      end if
    end do
    if (rank < nDomainsAll + 1) then
      colMasters = 1
      colDomain = rank
      domainMeta%isMasterInComLocal = .true.
      domainMeta%nDomains = 1
      call domainMeta%allocate_domains()
      domainMeta%indices(1) = rank
    else
      colMasters = 0
      if (nTreeDomains > 0) then
        colDomain = treeDomainList(mod(rank, nTreeDomains) + 1)
      else
        colDomain = 1
      end if
      domainMeta%isMasterInComLocal = .false.
      domainMeta%nDomains = 1
      call domainMeta%allocate_domains()
      ! ToDo : temporary solution, this should either not read data at all
      ! or data corresponding to the master process
      domainMeta%indices(1) = 1
    end if
    deallocate(treeDomainList)
  end subroutine
#endif

<<<<<<< HEAD
    subroutine check_optimization_settings
=======
  subroutine check_optimization_settings
>>>>>>> 37a171c1

    use mo_common_variables, only : dds_r, nIterations, sce_ngs, sce_npg, sce_nps, global_parameters
    use mo_message, only : message

    implicit none

    integer(i4) :: n_true_pars


    ! check and set default values
    if (nIterations .le. 0_i4) then
      call message('Number of iterations for Optimization (nIterations) must be greater than zero')
      stop 1
    end if
    if (dds_r .lt. 0.0_dp .or. dds_r .gt. 1.0_dp) then
      call message('dds_r must be between 0.0 and 1.0')
      stop 1
    end if
    if (sce_ngs .lt. 1_i4) then
      call message ('number of complexes in SCE (sce_ngs) must be at least 1')
      stop 1
    end if
    ! number of points in each complex: default = 2n+1
    if (sce_npg .lt. 0_i4) then
      n_true_pars = count(nint(global_parameters(:, 4)) .eq. 1)
      sce_npg = 2 * n_true_pars + 1_i4
    end if
    ! number of points in each sub-complex: default = n+1
    if (sce_nps .lt. 0_i4) then
      n_true_pars = count(nint(global_parameters(:, 4)) .eq. 1)
      sce_nps = n_true_pars + 1_i4
    end if
    if (sce_npg .lt. sce_nps) then
      call message ('number of points per complex (sce_npg) must be greater or')
      call message ('equal number of points per sub-complex (sce_nps)')
      stop 1
    end if

  end subroutine check_optimization_settings

  subroutine common_check_resolution(do_message, allow_subgrid_routing)

    use mo_common_variables, only : resolutionRouting
    use mo_common_variables, only : domainMeta, resolutionHydrology
    use mo_message, only : message
    use mo_string_utils, only : num2str

    implicit none

    logical, intent(in) :: do_message

    logical, intent(in) :: allow_subgrid_routing

    integer(i4) :: iDomain, domainID

    ! conversion factor L11 to L1
    real(dp) :: cellFactorRbyH


    !===============================================================
    ! check matching of resolutions: hydrology, forcing and routing
    !===============================================================
    do iDomain = 1, domainMeta%nDomains
      domainID = domainMeta%indices(iDomain)
      cellFactorRbyH = resolutionRouting(iDomain) / resolutionHydrology(iDomain)
      if (do_message) then
        call message()
        call message('domain ', trim(adjustl(num2str(domainID))), ': ')
        call message('resolution Hydrology (domain ', trim(adjustl(num2str(domainID))), ')     = ', &
                trim(adjustl(num2str(resolutionHydrology(iDomain)))))
        call message('resolution Routing (domain ', trim(adjustl(num2str(domainID))), ')       = ', &
                trim(adjustl(num2str(resolutionRouting(iDomain)))))
      end if
      !
      if(nint(cellFactorRbyH * 100.0_dp) .eq. 100) then
        if (do_message) then
          call message()
          call message('Resolution of routing and hydrological modeling are equal!')
        end if

      else if ((nint(cellFactorRbyH * 100.0_dp) .gt. 100) .and. .not.allow_subgrid_routing) then
        if(nint(mod(cellFactorRbyH, 2.0_dp) * 100.0_dp) .ne. 0) then
          call message()
          call message('***ERROR: Resolution of routing is not a multiple of hydrological model resolution!')
          call message('   FILE: mhm.nml, namelist: mainconfig, variable: resolutionRouting')
          STOP
        end if
        !
        if (do_message) then
          call message()
          call message('Resolution of routing is bigger than hydrological model resolution by ', &
                  trim(adjustl(num2str(nint(cellFactorRbyH)))), ' times !')
        end if
      end if
      !
    end do

  end subroutine common_check_resolution

<<<<<<< HEAD
  subroutine read_mhm_parameters(file_namelist, unamelist, file_namelist_param, unamelist_param)

    use mo_append, only : append
    use mo_common_constants, only : eps_dp, maxNoDomains, nColPars, nodata_dp
    use mo_common_functions, only : in_bound
    use mo_common_variables, only : global_parameters, global_parameters_name, domainMeta, processMatrix, dummy_global_parameters, &
          dummy_global_parameters_name
    use mo_message, only : message
    use mo_mpr_constants, only : maxGeoUnit, &
                                 maxNoSoilHorizons
    use mo_mpr_global_variables, only : HorizonDepth_mHM, dirgridded_LAI, fracSealed_cityArea, iFlag_soilDB, &
                                        inputFormat_gridded_LAI, nGeoUnits, nSoilHorizons_mHM, tillageDepth
    use mo_common_datetime_type, only : timeStep_LAI_input
    use mo_nml, only : close_nml, open_nml, position_nml
    use mo_string_utils, only : num2str
    use mo_utils, only : EQ
    use mo_global_variables, only: soilHorizonBoundaries, nSoilHorizons, lowestDepth

    implicit none

    character(*), intent(in) :: file_namelist

    integer, intent(in) :: unamelist

    character(*), intent(in) :: file_namelist_param

    integer, intent(in) :: unamelist_param

    integer(i4) :: ii

    ! depth of the single horizons
    real(dp), dimension(maxNoSoilHorizons) :: soil_Depth

    ! directory of gridded LAI data
    ! used when timeStep_LAI_input<0
    character(256), dimension(maxNoDomains) :: dir_gridded_LAI

    character(256) :: dummy

    ! space holder for routing parameters
    real(dp), dimension(5, nColPars) :: dummy_2d_dp

    ! space holder for routing parameters
    real(dp), dimension(1, nColPars) :: dummy_2d_dp_2

    real(dp), dimension(nColPars) :: canopyInterceptionFactor

    real(dp), dimension(nColPars) :: snowThresholdTemperature

    real(dp), dimension(nColPars) :: degreeDayFactor_forest

    real(dp), dimension(nColPars) :: degreeDayFactor_impervious

    real(dp), dimension(nColPars) :: degreeDayFactor_pervious

    real(dp), dimension(nColPars) :: increaseDegreeDayFactorByPrecip

    real(dp), dimension(nColPars) :: maxDegreeDayFactor_forest

    real(dp), dimension(nColPars) :: maxDegreeDayFactor_impervious

    real(dp), dimension(nColPars) :: maxDegreeDayFactor_pervious

    real(dp), dimension(nColPars) :: orgMatterContent_forest

    real(dp), dimension(nColPars) :: orgMatterContent_impervious

    real(dp), dimension(nColPars) :: orgMatterContent_pervious

    real(dp), dimension(nColPars) :: PTF_lower66_5_constant

    real(dp), dimension(nColPars) :: PTF_lower66_5_clay

    real(dp), dimension(nColPars) :: PTF_lower66_5_Db

    real(dp), dimension(nColPars) :: PTF_higher66_5_constant

    real(dp), dimension(nColPars) :: PTF_higher66_5_clay

    real(dp), dimension(nColPars) :: PTF_higher66_5_Db

    real(dp), dimension(nColPars) :: infiltrationShapeFactor

    real(dp), dimension(nColPars) :: PTF_Ks_constant

    real(dp), dimension(nColPars) :: PTF_Ks_sand

    real(dp), dimension(nColPars) :: PTF_Ks_clay

    real(dp), dimension(nColPars) :: PTF_Ks_curveSlope

    real(dp), dimension(nColPars) :: rootFractionCoefficient_forest

    real(dp), dimension(nColPars) :: rootFractionCoefficient_impervious

    real(dp), dimension(nColPars) :: rootFractionCoefficient_pervious

    real(dp), dimension(nColPars) :: jarvis_sm_threshold_c1

    real(dp), dimension(nColPars) :: FCmin_glob

    real(dp), dimension(nColPars) :: FCdelta_glob

    real(dp), dimension(nColPars) :: rootFractionCoefficient_sand

    real(dp), dimension(nColPars) :: rootFractionCoefficient_clay

    real(dp), dimension(nColPars) :: imperviousStorageCapacity

    real(dp), dimension(nColPars) :: PET_a_forest

    real(dp), dimension(nColPars) :: PET_a_impervious

    real(dp), dimension(nColPars) :: PET_a_pervious

    real(dp), dimension(nColPars) :: PET_b

    real(dp), dimension(nColPars) :: PET_c

    real(dp), dimension(nColPars) :: minCorrectionFactorPET

    real(dp), dimension(nColPars) :: maxCorrectionFactorPET

    real(dp), dimension(nColPars) :: aspectThresholdPET

    real(dp), dimension(nColPars) :: minCorrectionFactorPET_HS

    real(dp), dimension(nColPars) :: maxCorrectionFactorPET_HS

    real(dp), dimension(nColPars) :: aspectThresholdPET_HS

    real(dp), dimension(nColPars) :: HargreavesSamaniCoeff

    real(dp), dimension(nColPars) :: PriestleyTaylorCoeff

    real(dp), dimension(nColPars) :: PriestleyTaylorLAIcorr

    real(dp), dimension(nColPars) :: canopyheight_forest

    real(dp), dimension(nColPars) :: canopyheight_impervious

    real(dp), dimension(nColPars) :: canopyheight_pervious

    real(dp), dimension(nColPars) :: displacementheight_coeff

    real(dp), dimension(nColPars) :: roughnesslength_momentum_coeff

    real(dp), dimension(nColPars) :: roughnesslength_heat_coeff

    real(dp), dimension(nColPars) :: stomatal_resistance

    real(dp), dimension(nColPars) :: interflowStorageCapacityFactor

    real(dp), dimension(nColPars) :: interflowRecession_slope

    real(dp), dimension(nColPars) :: fastInterflowRecession_forest

    real(dp), dimension(nColPars) :: slowInterflowRecession_Ks

    real(dp), dimension(nColPars) :: exponentSlowInterflow

    real(dp), dimension(nColPars) :: rechargeCoefficient

    real(dp), dimension(nColPars) :: rechargeFactor_karstic

    real(dp), dimension(nColPars) :: gain_loss_GWreservoir_karstic

    real(dp), dimension(maxGeoUnit, nColPars) :: GeoParam

    real(dp), dimension(nColPars) :: Desilets_N0

    real(dp), dimension(nColPars) :: COSMIC_N0

    real(dp), dimension(nColPars) :: COSMIC_N1

    real(dp), dimension(nColPars) :: COSMIC_N2

    real(dp), dimension(nColPars) :: COSMIC_alpha0

    real(dp), dimension(nColPars) :: COSMIC_alpha1

    real(dp), dimension(nColPars) :: COSMIC_L30

    real(dp), dimension(nColPars) :: COSMIC_L31

    integer(i4) :: iDomain, domainID


    ! namelist directories
    namelist /directories_MPR/ dir_gridded_LAI
    ! namelist soil database
    namelist /soildata/ iFlag_soilDB, tillageDepth, nSoilHorizons_mHM, soil_Depth
    ! namelist for LAI related data
    namelist /LAI_data_information/ inputFormat_gridded_LAI, timeStep_LAI_input
    ! namelist for land cover scenes
    namelist /LCover_MPR/ fracSealed_cityArea

    ! namelist parameters
    namelist /mhm_parameters/ canopyInterceptionFactor, snowThresholdTemperature, degreeDayFactor_forest, &
            degreeDayFactor_impervious, &
            degreeDayFactor_pervious, increaseDegreeDayFactorByPrecip, maxDegreeDayFactor_forest, &
            maxDegreeDayFactor_impervious, maxDegreeDayFactor_pervious, orgMatterContent_forest, &
            orgMatterContent_impervious, orgMatterContent_pervious, &
            PTF_lower66_5_constant, PTF_lower66_5_clay, PTF_lower66_5_Db, PTF_higher66_5_constant, &
            PTF_higher66_5_clay, PTF_higher66_5_Db, PTF_Ks_constant, &
            PTF_Ks_sand, PTF_Ks_clay, PTF_Ks_curveSlope, &
            rootFractionCoefficient_forest, rootFractionCoefficient_impervious, &
            rootFractionCoefficient_pervious, infiltrationShapeFactor, jarvis_sm_threshold_c1, &
            FCmin_glob, FCdelta_glob, &
            rootFractionCoefficient_sand, rootFractionCoefficient_clay, imperviousStorageCapacity, &
            PET_a_forest, PET_a_impervious, PET_a_pervious, PET_b, PET_c, minCorrectionFactorPET, &
            maxCorrectionFactorPET, aspectThresholdPET, &
            minCorrectionFactorPET_HS, maxCorrectionFactorPET_HS, aspectThresholdPET_HS, HargreavesSamaniCoeff, &
            PriestleyTaylorCoeff, PriestleyTaylorLAIcorr, canopyheight_forest, canopyheight_impervious, &
            canopyheight_pervious, displacementheight_coeff, &
            roughnesslength_momentum_coeff, roughnesslength_heat_coeff, stomatal_resistance, &
            interflowStorageCapacityFactor, interflowRecession_slope, fastInterflowRecession_forest, &
            slowInterflowRecession_Ks, exponentSlowInterflow, &
            rechargeCoefficient, rechargeFactor_karstic, gain_loss_GWreservoir_karstic, &
            Desilets_N0, COSMIC_N0, COSMIC_N1, COSMIC_N2, COSMIC_alpha0, COSMIC_alpha1, COSMIC_L30, COSMIC_L31, &
            GeoParam

    !===============================================================
    ! INITIALIZATION
    !===============================================================
    soil_Depth = 0.0_dp
    dummy_2d_dp = nodata_dp
    dummy_2d_dp_2 = nodata_dp
    GeoParam = nodata_dp

    call open_nml(file_namelist, unamelist, quiet = .true.)

    !===============================================================
    !  Read namelist for LCover
    !===============================================================
    call position_nml('LCover_MPR', unamelist)
    read(unamelist, nml = LCover_MPR)

    !===============================================================
    ! Read soil layering information
    !===============================================================
    call position_nml('soildata', unamelist)
    read(unamelist, nml = soildata)

    ! TODO: MPR remove allocation here
    nSoilHorizons = nSoilHorizons_mHM
    allocate(soilHorizonBoundaries(nSoilHorizons+1))
    allocate(HorizonDepth_mHM(nSoilHorizons))
    soilHorizonBoundaries(:) = 0.0_dp
    ! last layer is reset to 0 in MPR in case of iFlag_soilDB is 0
    soilHorizonBoundaries(2 : nSoilHorizons+1) = soil_Depth(1 : nSoilHorizons)

    ! counter checks -- soil horizons
    if (nSoilHorizons .GT. maxNoSoilHorizons) then
      call message()
      call message('***ERROR: Number of soil horizons is resticted to ', trim(num2str(maxNoSoilHorizons)), '!')
      stop
    end if

    ! the default is the HorizonDepths are all set up to last
    ! as is the default for option-1 where horizon specific information are taken into consideration
    if(iFlag_soilDB .eq. 0) then
      ! classical mhm soil database
      soilHorizonBoundaries(nSoilHorizons+1) = 0.0_dp
    else if(iFlag_soilDB .ne. 1) then
      call message()
      call message('***ERROR: iFlag_soilDB option given does not exist. Only 0 and 1 is taken at the moment.')
      stop
    end if
    lowestDepth = soilHorizonBoundaries(nSoilHorizons+1)
    ! TODO: MPR remove this duplications
    HorizonDepth_mHM = soilHorizonBoundaries(2 : nSoilHorizons+1)
    ! some consistency checks for the specification of the tillage depth
    if(iFlag_soilDB .eq. 1) then
      if(count(abs(soilHorizonBoundaries(2 : nSoilHorizons+1) - tillageDepth) .lt. eps_dp)  .eq. 0) then
        call message()
        call message('***ERROR: Soil tillage depth must conform with one of the specified horizon (lower) depth.')
        stop
      end if
    end if

    !===============================================================
    ! Read LAI related information
    !===============================================================
    call position_nml('LAI_data_information', unamelist)
    read(unamelist, nml = LAI_data_information)

    if (timeStep_LAI_input .ne. 0) then
      !===============================================================
      !  Read namelist for main directories
      !===============================================================
      call position_nml('directories_MPR', unamelist)
      read(unamelist, nml = directories_MPR)

      allocate(dirgridded_LAI(domainMeta%nDomains))
      do iDomain = 1, domainMeta%nDomains
        domainID = domainMeta%indices(iDomain)
        dirgridded_LAI(iDomain) = dir_gridded_LAI(domainID)
      end do

      if (timeStep_LAI_input .GT. 1) then
        call message()
        call message('***ERROR: option for selected timeStep_LAI_input not coded yet')
        stop
      end if
    end if

    call close_nml(unamelist)

    !===============================================================
    ! Read namelist global parameters
    !===============================================================
    call open_nml(file_namelist_param, unamelist_param, quiet = .true.)
    ! decide which parameters to read depending on specified processes
    call position_nml('mhm_parameters', unamelist_param)
    read(unamelist_param, nml = mhm_parameters)

    ! Process 1 - interception
    select case (processMatrix(1, 1))
      ! 1 - maximum Interception
    case(1)
      processMatrix(1, 2) = 1_i4
      processMatrix(1, 3) = 1_i4
      call append(global_parameters, reshape(canopyInterceptionFactor, [1, nColPars]))

      call append(global_parameters_name, [  &
              'canopyInterceptionFactor'])

    case DEFAULT
      call message()
      call message('***ERROR: Process description for process "interception" does not exist!')
      stop 1
    end select

    ! Process 2 - snow
    select case (processMatrix(2, 1))
      ! 1 - degree-day approach
    case(1)
      processMatrix(2, 2) = 8_i4
      processMatrix(2, 3) = sum(processMatrix(1 : 2, 2))
      call append(global_parameters, reshape(snowThresholdTemperature, [1, nColPars]))
      call append(global_parameters, reshape(degreeDayFactor_forest, [1, nColPars]))
      call append(global_parameters, reshape(degreeDayFactor_impervious, [1, nColPars]))
      call append(global_parameters, reshape(degreeDayFactor_pervious, [1, nColPars]))
      call append(global_parameters, reshape(increaseDegreeDayFactorByPrecip, [1, nColPars]))
      call append(global_parameters, reshape(maxDegreeDayFactor_forest, [1, nColPars]))
      call append(global_parameters, reshape(maxDegreeDayFactor_impervious, [1, nColPars]))
      call append(global_parameters, reshape(maxDegreeDayFactor_pervious, [1, nColPars]))

      call append(global_parameters_name, [  &
                      'snowThresholdTemperature       ', &
                      'degreeDayFactor_forest         ', &
                      'degreeDayFactor_impervious     ', &
                      'degreeDayFactor_pervious       ', &
                      'increaseDegreeDayFactorByPrecip', &
                      'maxDegreeDayFactor_forest      ', &
                      'maxDegreeDayFactor_impervious  ', &
                      'maxDegreeDayFactor_pervious    '])

    case DEFAULT
      call message()
      call message('***ERROR: Process description for process "snow" does not exist!')
      stop 1
    end select

    ! Process 3 - soilmoisture
    call append(global_parameters, reshape(orgMatterContent_forest, [1, nColPars]))
    call append(global_parameters, reshape(orgMatterContent_impervious, [1, nColPars]))
    call append(global_parameters, reshape(orgMatterContent_pervious, [1, nColPars]))
    call append(global_parameters, reshape(PTF_lower66_5_constant, [1, nColPars]))
    call append(global_parameters, reshape(PTF_lower66_5_clay, [1, nColPars]))
    call append(global_parameters, reshape(PTF_lower66_5_Db, [1, nColPars]))
    call append(global_parameters, reshape(PTF_higher66_5_constant, [1, nColPars]))
    call append(global_parameters, reshape(PTF_higher66_5_clay, [1, nColPars]))
    call append(global_parameters, reshape(PTF_higher66_5_Db, [1, nColPars]))
    call append(global_parameters, reshape(PTF_Ks_constant, [1, nColPars]))
    call append(global_parameters, reshape(PTF_Ks_sand, [1, nColPars]))
    call append(global_parameters, reshape(PTF_Ks_clay, [1, nColPars]))
    call append(global_parameters, reshape(PTF_Ks_curveSlope, [1, nColPars]))
    call append(global_parameters, reshape(rootFractionCoefficient_forest, [1, nColPars]))
    call append(global_parameters, reshape(rootFractionCoefficient_impervious, [1, nColPars]))
    call append(global_parameters, reshape(rootFractionCoefficient_pervious, [1, nColPars]))
    call append(global_parameters, reshape(infiltrationShapeFactor, [1, nColPars]))

    call append(global_parameters_name, [     &
              'orgMatterContent_forest           ', &
                      'orgMatterContent_impervious       ', &
                      'orgMatterContent_pervious         ', &
                      'PTF_lower66_5_constant            ', &
                      'PTF_lower66_5_clay                ', &
                      'PTF_lower66_5_Db                  ', &
                      'PTF_higher66_5_constant           ', &
                      'PTF_higher66_5_clay               ', &
                      'PTF_higher66_5_Db                 ', &
                      'PTF_Ks_constant                   ', &
                      'PTF_Ks_sand                       ', &
                      'PTF_Ks_clay                       ', &
                      'PTF_Ks_curveSlope                 ', &
                      'rootFractionCoefficient_forest    ', &
                      'rootFractionCoefficient_impervious', &
                      'rootFractionCoefficient_pervious  ', &
                    'infiltrationShapeFactor           '])

    select case (processMatrix(3, 1))

      ! 1 - Feddes equation for PET reduction, bucket approach, Brooks-Corey like
    case(1)
      processMatrix(3, 2) = 17_i4
      processMatrix(3, 3) = sum(processMatrix(1:3, 2))

      call append(dummy_global_parameters, [ &
              rootFractionCoefficient_sand(3), &
              rootFractionCoefficient_clay(3), &
              jarvis_sm_threshold_c1(3), &
              FCmin_glob(3), &
              FCdelta_glob(3) &
      ])
      call append(dummy_global_parameters_name, [&
              'rootFractionCoefficient_sand      ', &
                      'rootFractionCoefficient_clay      ', &
                      'jarvis_sm_threshold_c1            ', &
                      'FCmin_glob                        ', &
                      'FCdelta_glob                      ' &
      ])
      ! 2- Jarvis equation for PET reduction, bucket approach, Brooks-Corey like
    case(2)
      processMatrix(3, 2) = 18_i4
      processMatrix(3, 3) = sum(processMatrix(1 : 3, 2))
      call append(global_parameters, reshape(jarvis_sm_threshold_c1, [1, nColPars]))
      call append(global_parameters_name, ['jarvis_sm_threshold_c1            '])
      call append(dummy_global_parameters, [ &
              rootFractionCoefficient_sand(3), &
              rootFractionCoefficient_clay(3), &
              FCmin_glob(3), &
              FCdelta_glob(3) &
      ])
      call append(dummy_global_parameters_name, [&
              'rootFractionCoefficient_sand      ', &
                      'rootFractionCoefficient_clay      ', &
                      'FCmin_glob                        ', &
                      'FCdelta_glob                      ' &
      ])

      ! 3- Jarvis equation for ET reduction and FC dependency on root fraction coefficient
    case(3)
      processMatrix(3, 2) = 22_i4
      processMatrix(3, 3) = sum(processMatrix(1 : 3, 2))
      call append(global_parameters, reshape(rootFractionCoefficient_sand, [1, nColPars]))
      call append(global_parameters, reshape(rootFractionCoefficient_clay, [1, nColPars]))
      call append(global_parameters, reshape(FCmin_glob, [1, nColPars]))
      call append(global_parameters, reshape(FCdelta_glob, [1, nColPars]))
      call append(global_parameters, reshape(jarvis_sm_threshold_c1, [1, nColPars]))

      call append(global_parameters_name, [ &
                      'rootFractionCoefficient_sand      ', &
                      'rootFractionCoefficient_clay      ', &
                      'FCmin_glob                        ', &
                      'FCdelta_glob                      ', &
                      'jarvis_sm_threshold_c1            ' &
])
      ! 4- Feddes equation for ET reduction and FC dependency on root fraction coefficient
    case(4)
      processMatrix(3, 2) = 21_i4
      processMatrix(3, 3) = sum(processMatrix(1 : 3, 2))
      call append(global_parameters, reshape(rootFractionCoefficient_sand, [1, nColPars]))
      call append(global_parameters, reshape(rootFractionCoefficient_clay, [1, nColPars]))
      call append(global_parameters, reshape(FCmin_glob, [1, nColPars]))
      call append(global_parameters, reshape(FCdelta_glob, [1, nColPars]))

      call append(global_parameters_name, [ &
                      'rootFractionCoefficient_sand      ', &
                      'rootFractionCoefficient_clay      ', &
                      'FCmin_glob                        ', &
                      'FCdelta_glob                      ' &
      ])
      call append(dummy_global_parameters, [ &
              jarvis_sm_threshold_c1(3) &
      ])
      call append(dummy_global_parameters_name, [&
              'jarvis_sm_threshold_c1            ' &
      ])

    case DEFAULT
      call message()
      call message('***ERROR: Process description for process "soilmoisture" does not exist!')
      stop
    end select

    ! Process 4 - sealed area directRunoff
    select case (processMatrix(4, 1))
      ! 1 - bucket exceedance approach
    case(1)
      processMatrix(4, 2) = 1_i4
      processMatrix(4, 3) = sum(processMatrix(1 : 4, 2))
      call append(global_parameters, reshape(imperviousStorageCapacity, [1, nColPars]))

      call append(global_parameters_name, ['imperviousStorageCapacity'])

    case DEFAULT
      call message()
      call message('***ERROR: Process description for process "directRunoff" does not exist!')
      stop
    end select

    ! Process 5 - potential evapotranspiration (PET)
    select case (processMatrix(5, 1))
    case(-1) ! 0 - PET is input, correct PET by LAI
      processMatrix(5, 2) = 5_i4
      processMatrix(5, 3) = sum(processMatrix(1 : 5, 2))
      call append(global_parameters, reshape(PET_a_forest, [1, nColPars]))
      call append(global_parameters, reshape(PET_a_impervious, [1, nColPars]))
      call append(global_parameters, reshape(PET_a_pervious, [1, nColPars]))
      call append(global_parameters, reshape(PET_b, [1, nColPars]))
      call append(global_parameters, reshape(PET_c, [1, nColPars]))

      call append(global_parameters_name, [ &
                      'PET_a_forest     ', &
                      'PET_a_impervious ', &
                      'PET_a_pervious   ', &
                      'PET_b            ', &
                      'PET_c            '])
      call append(dummy_global_parameters, [&
              HargreavesSamaniCoeff(3), &
                      minCorrectionFactorPET(3), &
                      maxCorrectionFactorPET(3), &
                      aspectThresholdPET(3), &
                      PriestleyTaylorCoeff(3), &
                      PriestleyTaylorLAIcorr(3), &
                      canopyheight_forest(3), &
                      canopyheight_impervious(3), &
                      canopyheight_pervious(3), &
                      displacementheight_coeff(3), &
                      roughnesslength_momentum_coeff(3), &
                      roughnesslength_heat_coeff(3), &
                      stomatal_resistance(3) &
              ])
      call append(dummy_global_parameters_name, [&
              'HargreavesSamaniCoeff         ', &
                      'minCorrectionFactorPET        ', &
                      'maxCorrectionFactorPET        ', &
                      'aspectThresholdPET            ', &
                      'PriestleyTaylorCoeff          ', &
                      'PriestleyTaylorLAIcorr        ', &
                      'canopyheight_forest           ', &
                      'canopyheight_impervious       ', &
                      'canopyheight_pervious         ', &
                      'displacementheight_coeff      ', &
                      'roughnesslength_momentum_coeff', &
                      'roughnesslength_heat_coeff    ', &
                      'stomatal_resistance           ' &
              ])

    case(0) ! 0 - PET is input, correct PET by aspect
      processMatrix(5, 2) = 3_i4
      processMatrix(5, 3) = sum(processMatrix(1 : 5, 2))
      call append(global_parameters, reshape(minCorrectionFactorPET, [1, nColPars]))
      call append(global_parameters, reshape(maxCorrectionFactorPET, [1, nColPars]))
      call append(global_parameters, reshape(aspectThresholdPET, [1, nColPars]))

      call append(global_parameters_name, [ &
                  'minCorrectionFactorPET ', &
                  'maxCorrectionFactorPET ', &
                      'aspectThresholdPET     '])
      call append(dummy_global_parameters, [&
              PET_a_forest(3), &
                      PET_a_impervious(3), &
                      PET_a_pervious(3), &
                      PET_b(3), &
                      PET_c(3), &
                      HargreavesSamaniCoeff(3), &
                      PriestleyTaylorCoeff(3), &
                      PriestleyTaylorLAIcorr(3), &
                      canopyheight_forest(3), &
                      canopyheight_impervious(3), &
                      canopyheight_pervious(3), &
                      displacementheight_coeff(3), &
                      roughnesslength_momentum_coeff(3), &
                      roughnesslength_heat_coeff(3), &
                      stomatal_resistance(3) &
              ])
      call append(dummy_global_parameters_name, [&
              'PET_a_forest                  ', &
                      'PET_a_impervious              ', &
                      'PET_a_pervious                ', &
                      'PET_b                         ', &
                      'PET_c                         ', &
                      'HargreavesSamaniCoeff         ', &
                      'PriestleyTaylorCoeff          ', &
                      'PriestleyTaylorLAIcorr        ', &
                      'canopyheight_forest           ', &
                      'canopyheight_impervious       ', &
                      'canopyheight_pervious         ', &
                      'displacementheight_coeff      ', &
                      'roughnesslength_momentum_coeff', &
                      'roughnesslength_heat_coeff    ', &
                      'stomatal_resistance           ' &
              ])

    case(1) ! 1 - Hargreaves-Samani method (HarSam) - additional input needed: Tmin, Tmax
      processMatrix(5, 2) = 4_i4
      processMatrix(5, 3) = sum(processMatrix(1 : 5, 2))
      call append(global_parameters, reshape(minCorrectionFactorPET_HS, [1, nColPars]))
      call append(global_parameters, reshape(maxCorrectionFactorPET_HS, [1, nColPars]))
      call append(global_parameters, reshape(aspectThresholdPET_HS, [1, nColPars]))
      call append(global_parameters, reshape(HargreavesSamaniCoeff, [1, nColPars]))
      call append(global_parameters_name, [ &
                   'minCorrectionFactorPET', &
                   'maxCorrectionFactorPET', &
                      'aspectThresholdPET    ', &
                      'HargreavesSamaniCoeff '])
      call append(dummy_global_parameters, [&
              PET_a_forest(3), &
                      PET_a_impervious(3), &
                      PET_a_pervious(3), &
                      PET_b(3), &
                      PET_c(3), &
                      PriestleyTaylorCoeff(3), &
                      PriestleyTaylorLAIcorr(3), &
                      canopyheight_forest(3), &
                      canopyheight_impervious(3), &
                      canopyheight_pervious(3), &
                      displacementheight_coeff(3), &
                      roughnesslength_momentum_coeff(3), &
                      roughnesslength_heat_coeff(3), &
                      stomatal_resistance(3) &
              ])
      call append(dummy_global_parameters_name, [&
              'PET_a_forest                  ', &
                      'PET_a_impervious              ', &
                      'PET_a_pervious                ', &
                      'PET_b                         ', &
                      'PET_c                         ', &
                      'PriestleyTaylorCoeff          ', &
                      'PriestleyTaylorLAIcorr        ', &
                      'canopyheight_forest           ', &
                      'canopyheight_impervious       ', &
                      'canopyheight_pervious         ', &
                      'displacementheight_coeff      ', &
                      'roughnesslength_momentum_coeff', &
                      'roughnesslength_heat_coeff    ', &
                      'stomatal_resistance           ' &
              ])

    case(2) ! 2 - Priestley-Taylor method (PrieTay) - additional input needed: net_rad
      processMatrix(5, 2) = 2_i4
      processMatrix(5, 3) = sum(processMatrix(1 : 5, 2))
      call append(global_parameters, reshape(PriestleyTaylorCoeff, [1, nColPars]))
      call append(global_parameters, reshape(PriestleyTaylorLAIcorr, [1, nColPars]))
      call append(global_parameters_name, [ &
                   'PriestleyTaylorCoeff  ', &
                      'PriestleyTaylorLAIcorr'])
      call append(dummy_global_parameters, [&
              PET_a_forest(3), &
                      PET_a_impervious(3), &
                      PET_a_pervious(3), &
                      PET_b(3), &
                      PET_c(3), &
                      HargreavesSamaniCoeff(3), &
                      minCorrectionFactorPET(3), &
                      maxCorrectionFactorPET(3), &
                      aspectThresholdPET(3), &
                      canopyheight_forest(3), &
                      canopyheight_impervious(3), &
                      canopyheight_pervious(3), &
                      displacementheight_coeff(3), &
                      roughnesslength_momentum_coeff(3), &
                      roughnesslength_heat_coeff(3), &
                      stomatal_resistance(3) &
              ])
      call append(dummy_global_parameters_name, [&
              'PET_a_forest                  ', &
                      'PET_a_impervious              ', &
                      'PET_a_pervious                ', &
                      'PET_b                         ', &
                      'PET_c                         ', &
                      'HargreavesSamaniCoeff         ', &
                      'minCorrectionFactorPET        ', &
                      'maxCorrectionFactorPET        ', &
                      'aspectThresholdPET            ', &
                      'canopyheight_forest           ', &
                      'canopyheight_impervious       ', &
                      'canopyheight_pervious         ', &
                      'displacementheight_coeff      ', &
                      'roughnesslength_momentum_coeff', &
                      'roughnesslength_heat_coeff    ', &
                      'stomatal_resistance           ' &
              ])

    case(3) ! 3 - Penman-Monteith method - additional input needed: net_rad, abs. vapour pressue, windspeed
      processMatrix(5, 2) = 7_i4
      processMatrix(5, 3) = sum(processMatrix(1 : 5, 2))

      call append(global_parameters, reshape(canopyheight_forest, [1, nColPars]))
      call append(global_parameters, reshape(canopyheight_impervious, [1, nColPars]))
      call append(global_parameters, reshape(canopyheight_pervious, [1, nColPars]))
      call append(global_parameters, reshape(displacementheight_coeff, [1, nColPars]))
      call append(global_parameters, reshape(roughnesslength_momentum_coeff, [1, nColPars]))
      call append(global_parameters, reshape(roughnesslength_heat_coeff, [1, nColPars]))
      call append(global_parameters, reshape(stomatal_resistance, [1, nColPars]))

      call append(global_parameters_name, [ &
              'canopyheight_forest           ', &
                      'canopyheight_impervious       ', &
                      'canopyheight_pervious         ', &
           'displacementheight_coeff      ', &
           'roughnesslength_momentum_coeff', &
           'roughnesslength_heat_coeff    ', &
                      'stomatal_resistance           '])
      call append(dummy_global_parameters, [&
              PET_a_forest(3), &
                      PET_a_impervious(3), &
                      PET_a_pervious(3), &
                      PET_b(3), &
                      PET_c(3), &
                      HargreavesSamaniCoeff(3), &
                      minCorrectionFactorPET(3), &
                      maxCorrectionFactorPET(3), &
                      aspectThresholdPET(3), &
                      PriestleyTaylorCoeff(3), &
                      PriestleyTaylorLAIcorr(3) &
              ])
      call append(dummy_global_parameters_name, [&
              'PET_a_forest          ', &
                      'PET_a_impervious      ', &
                      'PET_a_pervious        ', &
                      'PET_b                 ', &
                      'PET_c                 ', &
                      'HargreavesSamaniCoeff ', &
                      'minCorrectionFactorPET', &
                      'maxCorrectionFactorPET', &
                      'aspectThresholdPET    ', &
                      'PriestleyTaylorCoeff  ', &
                      'PriestleyTaylorLAIcorr' &
              ])

    case DEFAULT
      call message()
      call message('***ERROR: Process description for process "actualET" does not exist!')
      stop
    end select


    ! Process 6 - interflow
    select case (processMatrix(6, 1))
      ! 1 - parallel soil reservoir approach
    case(1)
      processMatrix(6, 2) = 5_i4
      processMatrix(6, 3) = sum(processMatrix(1 : 6, 2))
      call append(global_parameters, reshape(interflowStorageCapacityFactor, [1, nColPars]))
      call append(global_parameters, reshape(interflowRecession_slope, [1, nColPars]))
      call append(global_parameters, reshape(fastInterflowRecession_forest, [1, nColPars]))
      call append(global_parameters, reshape(slowInterflowRecession_Ks, [1, nColPars]))
      call append(global_parameters, reshape(exponentSlowInterflow, [1, nColPars]))

      call append(global_parameters_name, [ &
           'interflowStorageCapacityFactor', &
           'interflowRecession_slope      ', &
           'fastInterflowRecession_forest ', &
           'slowInterflowRecession_Ks     ', &
                      'exponentSlowInterflow         '])

    case DEFAULT
      call message()
      call message('***ERROR: Process description for process "interflow" does not exist!')
      stop
    end select

    ! Process 7 - percolation
    select case (processMatrix(7, 1))
      ! 1 - GW layer is assumed as bucket
    case(1)
      processMatrix(7, 2) = 3_i4
      processMatrix(7, 3) = sum(processMatrix(1 : 7, 2))
      call append(global_parameters, reshape(rechargeCoefficient, [1, nColPars]))
      call append(global_parameters, reshape(rechargeFactor_karstic, [1, nColPars]))
      call append(global_parameters, reshape(gain_loss_GWreservoir_karstic, [1, nColPars]))

      call append(global_parameters_name, [ &
              'rechargeCoefficient          ', &
              'rechargeFactor_karstic       ', &
                      'gain_loss_GWreservoir_karstic'])

    case DEFAULT
      call message()
      call message('***ERROR: Process description for process "percolation" does not exist!')
      stop
    end select

    ! Process 8 - routing
    select case (processMatrix(8, 1))
    case(0)
      ! 0 - deactivated
      call message()
      call message('***CAUTION: Routing is deativated! ')

      processMatrix(8, 2) = 0_i4
      processMatrix(8, 3) = sum(processMatrix(1 : 8, 2))
    case(1)
      ! parameter values and names are set in mRM
      ! 1 - Muskingum approach
      processMatrix(8, 2) = 5_i4
      processMatrix(8, 3) = sum(processMatrix(1 : 8, 2))
      ! this is overwritten in read_mrm_routing_params
      call append(global_parameters, dummy_2d_dp)
      call append(global_parameters_name, ['dummy', 'dummy', 'dummy', 'dummy', 'dummy'])
    case(2)
      processMatrix(8, 2) = 1_i4
      processMatrix(8, 3) = sum(processMatrix(1 : 8, 2))
      ! this is overwritten in read_mrm_routing_params
      call append(global_parameters, dummy_2d_dp_2)
      call append(global_parameters_name, ['dummy'])
    case(3)
      processMatrix(8, 2) = 1_i4
      processMatrix(8, 3) = sum(processMatrix(1 : 8, 2))
      call append(global_parameters, dummy_2d_dp_2)
      call append(global_parameters_name, ['dummy'])
    case DEFAULT
      call message()
      call message('***ERROR: Process description for process "routing" does not exist!')
      stop
    end select

    !===============================================================
    ! Geological formations
    !===============================================================
    dummy = dummy // ''   ! only to avoid warning

    ! Process 9 - geoparameter
    select case (processMatrix(9, 1))
    case(1)
      ! read in global parameters (NOT REGIONALIZED, i.e. these are <beta> and not <gamma>) for each geological formation used
      ! search number of geological parameters
      do ii = 1, size(GeoParam, 1) ! no while loop to avoid risk of endless loop
        if (EQ(GeoParam(ii, 1), nodata_dp)) then
          nGeoUnits = ii - 1
          exit
        end if
      end do

      ! for geology parameters
      processMatrix(9, 2) = nGeoUnits
      processMatrix(9, 3) = sum(processMatrix(1 : 9, 2))

      call append(global_parameters, GeoParam(1 : nGeoUnits, :))

      ! create names
      do ii = 1, nGeoUnits
        dummy = 'base_flow_geo_unit_'
        if (ii < 10) then
          dummy = trim(dummy)//'0'
        end if
        dummy = trim(dummy)//trim(adjustl(num2str(ii)))
        call append(global_parameters_name, [ trim(dummy) ])
      end do

    case DEFAULT
      call message()
      call message('***ERROR: Process description for process "geoparameter" does not exist!')
      stop
    end select

    ! Process 10 - neutrons
    !   0 - deactivated
    !   1 - inverse N0 based on Desilets et al. 2010
    !   2 - COSMIC forward operator by Shuttlworth et al. 2013
    if (processMatrix(10, 1) > 0) then

      processMatrix(10, 2) = 8_i4
      processMatrix(10, 3) = sum(processMatrix(1 : 10, 2))
      call append(global_parameters, reshape(Desilets_N0, [1, nColPars]))
      call append(global_parameters, reshape(COSMIC_N0, [1, nColPars]))
      call append(global_parameters, reshape(COSMIC_N1, [1, nColPars]))
      call append(global_parameters, reshape(COSMIC_N2, [1, nColPars]))
      call append(global_parameters, reshape(COSMIC_alpha0, [1, nColPars]))
      call append(global_parameters, reshape(COSMIC_alpha1, [1, nColPars]))
      call append(global_parameters, reshape(COSMIC_L30, [1, nColPars]))
      call append(global_parameters, reshape(COSMIC_L31, [1, nColPars]))

      call append(global_parameters_name, [  &
              'Desilets_N0   ', &
                      'COSMIC_N0     ', &
                      'COSMIC_N1     ', &
                      'COSMIC_N2     ', &
                      'COSMIC_alpha0 ', &
                      'COSMIC_alpha1 ', &
                      'COSMIC_L30    ', &
                      'COSMIC_L31    '])

    else
      call message(' INFO: Process (10, neutrons) is deactivated, so output will be suppressed.')
      ! this is done below, where nml_output is read
      processMatrix(10, 2) = 0_i4
      processMatrix(10, 3) = sum(processMatrix(1 : 10, 2))
      call append(dummy_global_parameters, [&
              Desilets_N0(3), &
                      COSMIC_N0(3), &
                      COSMIC_N1(3), &
                      COSMIC_N2(3), &
                      COSMIC_alpha0(3), &
                      COSMIC_alpha1(3), &
                      COSMIC_L30(3), &
                      COSMIC_L31(3) &
              ])
      call append(dummy_global_parameters_name, [&
              'Desilets_N0   ', &
                      'COSMIC_N0     ', &
                      'COSMIC_N1     ', &
                      'COSMIC_N2     ', &
                      'COSMIC_alpha0 ', &
                      'COSMIC_alpha1 ', &
                      'COSMIC_L30    ', &
                      'COSMIC_L31    ' &
              ])

    end if

    call close_nml(unamelist_param)
    ! check if parameter are in range
    if (.not. in_bound(global_parameters)) then
      call message('***ERROR: parameters in namelist "mhm_parameters" out of bound in ', &
              trim(adjustl(file_namelist_param)))
      stop 1
    end if

  end subroutine read_mhm_parameters
=======
>>>>>>> 37a171c1

END MODULE mo_common_read_config<|MERGE_RESOLUTION|>--- conflicted
+++ resolved
@@ -18,12 +18,7 @@
 
   PRIVATE
 
-<<<<<<< HEAD
   PUBLIC :: common_read_config, common_check_resolution, check_optimization_settings
-=======
-  PUBLIC :: common_read_config, set_land_cover_scenes_id, common_check_resolution, check_optimization_settings
-
->>>>>>> 37a171c1
   ! ------------------------------------------------------------------
 
 CONTAINS
@@ -57,11 +52,7 @@
     use mo_common_variables, only : Conventions, contact, &
                                     dirCommonFiles, dirConfigOut, dirLCover, dirMorpho, dirOut, &
                                     mhmFileRestartOut, mrmFileRestartOut, &
-<<<<<<< HEAD
                                     fileLatLon, history, mHM_details, domainMeta, nLandCoverPeriods, &
-=======
-                                    fileLatLon, history, mHM_details, domainMeta, nLcoverScene, &
->>>>>>> 37a171c1
                                     nProcesses, nuniqueL0Domains, processMatrix, project_details, resolutionHydrology, &
                                     setup_description, simulation_type, write_restart, &
                                     dds_r, mhmFileRestartIn, mrmFileRestartIn, evalPer,&
@@ -69,22 +60,14 @@
                                     opti_function, opti_method, optimize, optimize_restart, &
                                     read_restart, mrm_read_river_network, resolutionRouting, sa_temp, &
                                     sce_ngs, sce_npg, sce_nps, seed, &
-<<<<<<< HEAD
                                     warmPer, warmingDays, landCoverPeriodBoundaries
-=======
-                                    warmPer, warmingDays, LCfilename, domainMeta, processMatrix
->>>>>>> 37a171c1
     use mo_common_datetime_type, only: LCyearId, simPer, timestep, nTStepDay, period
     use mo_julian, only : caldat, julday
     use mo_message, only : message
     use mo_nml, only : close_nml, open_nml, position_nml
     use mo_string_utils, only : num2str
     use mo_grid, only : iFlag_coordinate_sys
-<<<<<<< HEAD
     use mo_common_constants, only: nodata_i4
-=======
-
->>>>>>> 37a171c1
 
     implicit none
 
@@ -158,11 +141,7 @@
     namelist /processSelection/ processCase
 
     ! namelist for land cover scenes
-<<<<<<< HEAD
     namelist/LCover/nLandCoverPeriods, LCoverYearStart, LCoverYearEnd, LCoverfName
-=======
-    namelist/LCover/nLcoverScene, LCoverYearStart, LCoverYearEnd, LCoverfName
->>>>>>> 37a171c1
     ! namelist spatial & temporal resolution, otmization information
     namelist /mainconfig_mhm_mrm/ timestep, resolution_Routing, optimize, &
             optimize_restart, opti_method, opti_function, &
@@ -286,8 +265,6 @@
        end if
        mrm_read_river_network = .true.
     end if
-<<<<<<< HEAD
-=======
 
     allocate(resolutionRouting(domainMeta%nDomains))
     allocate(mhmFileRestartIn(domainMeta%nDomains))
@@ -330,135 +307,6 @@
     allocate(evalPer(domainMeta%nDomains))
     allocate(warmingDays(domainMeta%nDomains))
     allocate(warmPer(domainMeta%nDomains))
-
-    !===============================================================
-    !  read simulation time periods incl. warming days
-    !===============================================================
-    call position_nml('time_periods', unamelist)
-    read(unamelist, nml = time_periods)
-    do iDomain = 1, domainMeta%nDomains
-      domainID = domainMeta%indices(iDomain)
-      warmingDays(iDomain) = warming_Days(domainID)
-      call evalPer(iDomain)%init(eval_Per(domainID)%dStart, eval_Per(domainID)%mStart, eval_Per(domainID)%yStart, &
-                                 eval_Per(domainID)%dEnd, eval_Per(domainID)%mEnd, eval_Per(domainID)%yEnd)
-    end do
-    ! evalPer = eval_Per(1 : domainMeta%nDomains)
-
-    !===============================================================
-    !  determine simulation time period incl. warming days for each
-    !  domain
-    !===============================================================
-    do iDomain = 1, domainMeta%nDomains
-      ! julian days for evaluation period
-      jday = julday(dd = evalPer(iDomain)%dStart, mm = evalPer(iDomain)%mStart, yy = evalPer(iDomain)%yStart)
-      evalPer(iDomain)%julStart = jday
-
-      jday = julday(dd = evalPer(iDomain)%dEnd, mm = evalPer(iDomain)%mEnd, yy = evalPer(iDomain)%yEnd)
-      evalPer(iDomain)%julEnd = jday
-
-      ! determine warming period
-      warmPer(iDomain)%julStart = evalPer(iDomain)%julStart - warmingDays(iDomain)
-      warmPer(iDomain)%julEnd = evalPer(iDomain)%julStart - 1
-
-      call caldat(warmPer(iDomain)%julStart, dd = warmPer(iDomain)%dStart, mm = warmPer(iDomain)%mStart, &
-                  yy = warmPer(iDomain)%yStart)
-      call caldat(warmPer(iDomain)%julEnd, dd = warmPer(iDomain)%dEnd, mm = warmPer(iDomain)%mEnd, &
-                  yy = warmPer(iDomain)%yEnd)
-
-      ! simulation Period = warming Period + evaluation Period
-      simPer(iDomain)%dStart = warmPer(iDomain)%dStart
-      simPer(iDomain)%mStart = warmPer(iDomain)%mStart
-      simPer(iDomain)%yStart = warmPer(iDomain)%yStart
-      simPer(iDomain)%julStart = warmPer(iDomain)%julStart
-      simPer(iDomain)%dEnd = evalPer(iDomain)%dEnd
-      simPer(iDomain)%mEnd = evalPer(iDomain)%mEnd
-      simPer(iDomain)%yEnd = evalPer(iDomain)%yEnd
-      simPer(iDomain)%julEnd = evalPer(iDomain)%julEnd
-    end do
-
-    call set_land_cover_scenes_id(simPer, LCyearId)
-
-    !===============================================================
-    ! Settings for Optimization
-    !===============================================================
-    ! namelist for Optimization settings
-    call position_nml('Optimization', unamelist)
-    read(unamelist, nml = Optimization)
-    ! checking of settings and default value initialization moved to new subroutine
-    ! because global_parameters need to be set, which is not the case right now
-
-    call close_nml(unamelist)
-
-  end subroutine common_read_config
-
-    ! ------------------------------------------------------------------
-
-  !    NAME
-  !        set_land_cover_scenes_id
-
-  !    PURPOSE
-  !>       \brief Read main configurations commonly used by mHM, mRM and MPR
-
-  !>       \details Read the main configurations commonly used by mHM, mRM and MPR, namely:
-  !>       project_description, directories_general, mainconfig, processSelection, LCover
-
-  !    INTENT(IN)
-  !>       \param[in] "type(period), dimension(:) :: sim_Per"
-
-  !    INTENT(INOUT)
-  !>       \param[inout] "integer(i4), dimension(:, :) :: LCyear_Id"
-  !>       \param[inout] "character(256), dimension(:) :: LCfilename"
->>>>>>> 37a171c1
-
-    allocate(resolutionRouting(domainMeta%nDomains))
-    allocate(mhmFileRestartIn(domainMeta%nDomains))
-    allocate(mrmFileRestartIn(domainMeta%nDomains))
-    do iDomain = 1, domainMeta%nDomains
-      domainID = domainMeta%indices(iDomain)
-      mhmFileRestartIn(iDomain) = mhm_file_RestartIn(domainID)
-      mrmFileRestartIn(iDomain) = mrm_file_RestartIn(domainID)
-      resolutionRouting(iDomain) = resolution_Routing(domainID)
-    end do
-
-    ! check for optimize and read restart
-    if ((read_restart) .and. (optimize)) then
-      call message()
-      call message('***ERROR: cannot read states from restart file when optimizing')
-      stop 1
-    end if
-
-    do iDomain = 1, domainMeta%nDomains
-      domainID = domainMeta%indices(iDomain)
-      if (processMatrix(8, 1) > 0 .and. domainMeta%optidata(iDomain) > 1 .and. optimize) then
-        domainMeta%doRouting(iDomain) = .FALSE.
-        call message('Warning: although defined in namelist, routing is switched off for domain', trim(num2str(domainID)))
-        call message('         since the calibration of Q is not possible with the chosen opti input')
-      end if
-    end do
-
-    !===============================================================
-    !  INIT !!! (merged from mo_startup and mo_mrm_read_config)
-    !===============================================================
-    ! transformation of time units & constants
-    if (mod(24, timeStep) > 0) then
-      call message('mo_startup: timeStep must be a divisor of 24: ', num2str(timeStep))
-      stop 1
-    end if
-    nTStepDay = 24_i4 / timeStep            ! # of time steps per day
-
-<<<<<<< HEAD
-    ! allocate time periods
-    allocate(simPer(domainMeta%nDomains))
-    allocate(evalPer(domainMeta%nDomains))
-    allocate(warmingDays(domainMeta%nDomains))
-    allocate(warmPer(domainMeta%nDomains))
-=======
-    use mo_common_constants, only : nodata_i4
-    use mo_common_variables, only : LC_year_end, LC_year_start, domainMeta, nLcoverScene
-    use mo_common_datetime_type, only: period
-    use mo_message, only : message
-    use mo_string_utils, only : num2str
->>>>>>> 37a171c1
 
     !===============================================================
     !  read simulation time periods incl. warming days
@@ -729,11 +577,7 @@
   end subroutine
 #endif
 
-<<<<<<< HEAD
-    subroutine check_optimization_settings
-=======
   subroutine check_optimization_settings
->>>>>>> 37a171c1
 
     use mo_common_variables, only : dds_r, nIterations, sce_ngs, sce_npg, sce_nps, global_parameters
     use mo_message, only : message
@@ -833,7 +677,6 @@
 
   end subroutine common_check_resolution
 
-<<<<<<< HEAD
   subroutine read_mhm_parameters(file_namelist, unamelist, file_namelist_param, unamelist_param)
 
     use mo_append, only : append
@@ -1759,7 +1602,5 @@
     end if
 
   end subroutine read_mhm_parameters
-=======
->>>>>>> 37a171c1
 
 END MODULE mo_common_read_config