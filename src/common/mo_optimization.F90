!>       \file mo_optimization.f90

!>       \brief Wrapper subroutine for optimization against runoff and sm.

!>       \details This module provides a wrapper subroutine for optimization of mRM/mHM
!>       against runoff or soil moisture.

!>       \authors Stephan Thober

!>       \date Oct 2015

! Modifications:

module mo_optimization
  use mo_kind, only : i4, i8, dp
  use mo_optimization_utils, only : eval_interface, objective_interface
  implicit none
  private
  public :: optimization

contains
  ! ------------------------------------------------------------------

  !    NAME
  !        optimization

  !    PURPOSE
  !>       \brief Wrapper for optimization.

  !>       \details This subroutine selects the optimization defined in a namelist,
  !>       i.e. the global variable \e opti\_method.
  !>       It return the objective function value for a specific parameter set.

  !    INTENT(IN)
  !>       \param[in] "procedure(eval_interface) :: eval"
  !>       \param[in] "procedure(objective_interface) :: objective" - objective function used in the optimization
  !>       \param[in] "character(len = *) :: dirConfigOut"          - directory where to write ascii output

  !    INTENT(OUT)
  !>       \param[out] "real(dp) :: funcbest"              - best objective function value obtained during optimization
  !>       \param[out] "logical, dimension(:) :: maskpara" true  = parameter will be optimized     = parameter(i,4) = 1
  !>       false = parameter will not be optimized = parameter(i,4) = 0

  !    HISTORY
  !>       \authors Matthias Cuntz, Luis Samaniego, Juliane Mai, Matthias Zink and Stephan Thober

  !>       \date Oct 2015

  ! Modifications:

  subroutine optimization(eval, objective, dirConfigOut, funcBest, maskpara)

    use mo_anneal, only : anneal
    use mo_common_variables, only : dds_r, mcmc_error_params, mcmc_opti, nIterations, opti_function, opti_method, &
                                            optimize_restart, sa_temp, sce_ngs, sce_npg, sce_nps, seed
    use mo_common_variables, only : global_parameters
#ifdef MPI
    use mo_common_variables, only : domainMeta
#endif
    use mo_dds, only : dds
    use mo_mcmc, only : mcmc, mcmc_stddev
    use mo_message, only : error_message, message
    use mo_sce, only : sce
    use mo_string_utils, only : num2str, separator
    use mo_timer, only : timer_get, timer_start, &
                         timer_stop
    use mo_xor4096, only : get_timeseed

    implicit none

    procedure(eval_interface), intent(in), pointer :: eval

    ! - objective function used in the optimization
    procedure(objective_interface), intent(in), pointer :: objective

    ! - directory where to write ascii output
    character(len = *), intent(in) :: dirConfigOut

    ! - best objective function value obtained during optimization
    real(dp), intent(out) :: funcbest

    ! true  = parameter will be optimized     = parameter(i,4) = 1
    ! false = parameter will not be optimized = parameter(i,4) = 0
    logical, intent(out), allocatable, dimension(:) :: maskpara

    integer(i4) :: ii

    ! current timer number
    integer(i4) :: iTimer

    ! parameter sets sampled during burnin
    real(dp), allocatable, dimension(:, :) :: burnin_paras

    ! parameter sets sampled during proper mcmc
    real(dp), allocatable, dimension(:, :) :: mcmc_paras

    ! pre-determined stepsize
    ! real(dp), dimension(:), allocatable :: step

    integer(i4) :: npara

    ! global_parameters but includes a and b for likelihood
    real(dp), allocatable, dimension(:, :) :: local_parameters

    ! maskpara but includes a and b for likelihood
    logical, allocatable, dimension(:) :: local_maskpara

    ! local seed used for optimization
    integer(i8) :: iseed

    ! file for temporal optimization outputs
    character(256) :: tFile

    ! file for temporal SCE optimization outputs
    character(256) :: pFile


    ! -------------------------------------------------------------------------
    ! START
    ! -------------------------------------------------------------------------
    call message('  Start optimization')
    iTimer = 1
    call timer_start(iTimer)

    ! mask parameter which have a FLAG=0 in mhm_parameter.nml
    ! maskpara = true : parameter will be optimized
    ! maskpara = false : parameter is discarded during optimization
    npara = size(global_parameters, 1)
    allocate(maskpara(npara))
    maskpara = .true.
    do ii = 1, npara
      if (nint(global_parameters(ii, 4), i4) .eq. 0_i4) then
        maskpara(ii) = .false.
      end if
    end do

    ! add two extra parameter for optimisation of likelihood
    if (opti_function == 8) then
      allocate(local_parameters(npara + 2, size(global_parameters, 2)))
      allocate(local_maskpara(npara + 2))
      ! setting step sizes manually
      ! allocate(step(npara+2))
      local_parameters(1 : npara, :) = global_parameters(:, :)
      local_maskpara(1 : npara) = maskpara(:)
      local_parameters(npara + 1, 1) = 0.001_dp
      local_parameters(npara + 1, 2) = 100._dp
      local_parameters(npara + 1, 3) = 1._dp
      local_parameters(npara + 1, 4) = 1._dp
      local_parameters(npara + 1, 5) = 0._dp
      local_parameters(npara + 2, 1) = 0.001_dp
      local_parameters(npara + 2, 2) = 10._dp
      local_parameters(npara + 2, 3) = 0.1_dp
      local_parameters(npara + 2, 4) = 1._dp
      local_parameters(npara + 2, 5) = 0._dp
      local_maskpara(npara + 1 :) = .true.
      if ((opti_method == 0) .and. (.not. mcmc_opti)) then ! MCMC but only for parameter uncertainties
        local_parameters(npara + 1, 3) = mcmc_error_params(1)
        local_parameters(npara + 2, 3) = mcmc_error_params(2)
        local_maskpara(npara + 1 :) = .false.
      end if
    else
      allocate(local_parameters(npara, size(global_parameters, 2)))
      allocate(local_maskpara(npara))
      local_parameters = global_parameters
      local_maskpara = maskpara
    end if

    ! Seed for random numbers in optimisation
    if (seed .gt. 0_i8) then    ! fixed user-defined seed
      iseed = seed
    else                        ! flexible clock-time seed
      call get_timeseed(iseed)
    end if

    select case (opti_method)
    case (0)
      call message('    Use MCMC')

      tFile = trim(adjustl(dirConfigOut)) // 'mcmc_tmp_parasets.nc'

      ! setting step sizes manually
      ! step=(/ 1.00000000000000,  ... , /)

      select case (opti_function)
      case (8)
        call message('    Use MCMC')
        call mcmc(eval, objective, local_parameters(:, 3), local_parameters(:, 1 : 2), mcmc_paras, burnin_paras, &
                ParaSelectMode_in = 2_i4, tmp_file = tFile, &
                maskpara_in = local_maskpara, &
                restart = optimize_restart, restart_file = 'mo_mcmc.restart', &
                ! stepsize_in=step,                                                                                         &
                seed_in = iseed, loglike_in = .true., printflag_in = .true.)
      case (4)
        if (optimize_restart) then
          call error_message('ERROR: A restart of this optimization method is not implemented yet!')
        end if
        call message('    Use MCMC_STDDEV')
        call mcmc_stddev(eval, objective, local_parameters(:, 3), local_parameters(:, 1 : 2), mcmc_paras, burnin_paras, &
                ParaSelectMode_in = 2_i4, tmp_file = tFile, &
                maskpara_in = local_maskpara, &
                seed_in = iseed, loglike_in = .true., printflag_in = .true.)
      case default
        call error_message("Error objective: This opti_function is either not implemented yet.")
      end select

    case (1)
      call message('    Use DDS')

      tFile = trim(adjustl(dirConfigOut)) // 'dds_results.out'

      if (optimize_restart) then
        call error_message('ERROR: A restart of this optimization method is not implemented yet!')
      end if
      ! use fixed user-defined seed
#ifdef MPI
      local_parameters(:, 3) = dds(eval, objective, local_parameters(:, 3), local_parameters(:, 1 : 2), &
              maxiter = int(nIterations, i8), r = dds_r, seed = iseed, &
              tmp_file = tFile, comm = domainMeta%comMaster, mask = local_maskpara, &
              funcbest = funcbest)
#else
      local_parameters(:, 3) = dds(eval, objective, local_parameters(:, 3), local_parameters(:, 1 : 2), &
              maxiter = int(nIterations, i8), r = dds_r, seed = iseed, &
              tmp_file = tFile, mask = local_maskpara, &
              funcbest = funcbest)
#endif

    case (2)
      call message('    Use Simulated Annealing')

      tFile = trim(adjustl(dirConfigOut)) // 'anneal_results.out'

      if (optimize_restart) then
        call error_message('ERROR: A restart of this optimization method is not implemented yet!')
      end if

      if (sa_temp .gt. 0.0_dp) then
        ! use fixed user-defined seed and user-defined initial temperature
        local_parameters(:, 3) = anneal(eval, objective, local_parameters(:, 3), local_parameters(:, 1 : 2), &
                temp = sa_temp, seeds = (/iseed, iseed + 1000_i8, iseed + 2000_i8/), nITERmax = nIterations, &
                tmp_file = tFile, maskpara = local_maskpara, &
                funcbest = funcbest)
      else
        ! use fixed user-defined seed and adaptive initial temperature
        local_parameters(:, 3) = anneal(eval, objective, local_parameters(:, 3), local_parameters(:, 1 : 2), &
                seeds = (/iseed, iseed + 1000_i8, iseed + 2000_i8/), nITERmax = nIterations, &
                tmp_file = tFile, maskpara = local_maskpara, &
                funcbest = funcbest)
      end if
    case (3)
      call message('    Use SCE')

      tFile = trim(adjustl(dirConfigOut)) // 'sce_results.out'
      pFile = trim(adjustl(dirConfigOut)) // 'sce_population.out'

      ! use fixed user-defined seed
      local_parameters(:, 3) = sce(eval, objective, local_parameters(:, 3), local_parameters(:, 1 : 2), &
              mymaxn = int(nIterations, i8), myseed = iseed, myngs = sce_ngs, mynpg = sce_npg, mynps = sce_nps, &
              parallel = .false., mymask = local_maskpara, &
              restart = optimize_restart, restart_file = 'mo_sce.restart', &
#ifdef MPI
              comm = domainMeta%comMaster, &
#endif
              tmp_file = tFile, popul_file = pFile, &
              bestf = funcbest)
    case default
<<<<<<< HEAD
      call error_message('mRM', 'This optimization method is not implemented.')
=======
      call message(separator)
      call message('mRM This optimization method is not implemented.')
      call message(separator)
>>>>>>> 5593747e
    end select
    call timer_stop(iTimer)
    call message('    in ', trim(num2str(timer_get(itimer), '(F9.3)')), ' seconds.')

    global_parameters(:, :) = local_parameters(1 : npara, :)
    maskpara(:) = local_maskpara(1 : npara)

    deallocate(local_parameters)
    deallocate(local_maskpara)

  end subroutine optimization

end module mo_optimization<|MERGE_RESOLUTION|>--- conflicted
+++ resolved
@@ -263,13 +263,7 @@
               tmp_file = tFile, popul_file = pFile, &
               bestf = funcbest)
     case default
-<<<<<<< HEAD
       call error_message('mRM', 'This optimization method is not implemented.')
-=======
-      call message(separator)
-      call message('mRM This optimization method is not implemented.')
-      call message(separator)
->>>>>>> 5593747e
     end select
     call timer_stop(iTimer)
     call message('    in ', trim(num2str(timer_get(itimer), '(F9.3)')), ' seconds.')
