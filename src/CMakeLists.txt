list(APPEND CMAKE_MODULE_PATH ${CMAKE_CURRENT_SOURCE_DIR}/../cmake/cmake-modules)

<<<<<<< HEAD
set(LIB_NAME mhm_lib)
# use all mo_*.f90 files for the library
file(GLOB sources_mhm ./mHM/*mo_*.f90)
file(GLOB sources_mrm ./mRM/*mo_*.f90)
file(GLOB sources_common ./common/*mo_*.f90)
list(APPEND sources ${sources_mhm} ${sources_mrm} ${sources_common})
add_library(${LIB_NAME} ${sources})
=======
include(FetchContent)

set (LIB_NAME mhm_lib)
# use all mo_*.f90/F90 files for the library
file(GLOB sources_mhm ./mHM/*mo_*.*90)
file(GLOB sources_mrm ./mRM/*mo_*.*90)
file(GLOB sources_common ./common/*mo_*.*90)
list(APPEND sources ${sources_mhm} ${sources_mrm} ${sources_common})
option(BUILD_MHM_LIB_SHARED "Build mhm library as shared." OFF)
if(BUILD_MHM_LIB_SHARED)
  add_library(${LIB_NAME} SHARED ${sources})
else()
  add_library(${LIB_NAME} STATIC ${sources})
endif()
target_include_directories(${LIB_NAME} PUBLIC ${CMAKE_CURRENT_BINARY_DIR})
>>>>>>> 0ebfb23a

include(CPM)
CPMAddPackage(
  NAME            forces
  GIT_REPOSITORY  https://git.ufz.de/chs/forces.git
  GIT_TAG         fix_error_message
  OPTIONS
    "BUILD_TESTING OFF"
)
<<<<<<< HEAD
target_link_libraries(${LIB_NAME} PUBLIC forces)

# Namelist files for MPR
set(GENERATE_TFS_CONFIG 
  "${PROJECT_SOURCE_DIR}/mpr_mhm.nml"
  CACHE FILEPATH "path to config file for MPR" 
)
set(GENERATE_TFS_PARAM 
  "${PROJECT_SOURCE_DIR}/mpr_global_parameter_mhm.nml"
  CACHE FILEPATH "path to config file with extra parameters for MPR" 
=======
if(BUILD_MHM_LIB_SHARED)
  set_property(TARGET forces PROPERTY POSITION_INDEPENDENT_CODE ON)
endif()
target_link_libraries(${LIB_NAME} PUBLIC forces)

# Namelist files for MPR
set(GENERATE_TFS_CONFIG
  "${PROJECT_SOURCE_DIR}/mpr_mhm.nml"
  CACHE FILEPATH "path to config file for MPR"
)
set(GENERATE_TFS_PARAM
  "${PROJECT_SOURCE_DIR}/mpr_global_parameter_mhm.nml"
  CACHE FILEPATH "path to config file with extra parameters for MPR"
>>>>>>> 0ebfb23a
)
CPMAddPackage(
  NAME            mpr
  GIT_REPOSITORY  https://git.ufz.de/chs/mpr.git
  GIT_TAG         cmake_python_option
  # SOURCE_SUBDIR   src
  OPTIONS
    "BUILD_TESTING OFF"
)
<<<<<<< HEAD
=======
if(BUILD_MHM_LIB_SHARED)
  set_property(TARGET mpr PROPERTY POSITION_INDEPENDENT_CODE ON)
endif()
>>>>>>> 0ebfb23a
target_link_libraries(${LIB_NAME} PUBLIC mpr)

# add all compile options (MPI, OpenMP, Lapack, Coverage)
include(compileoptions)
if (CMAKE_WITH_MPI)
  target_compile_definitions(${LIB_NAME} PRIVATE MPI)
  target_link_libraries(${LIB_NAME} PRIVATE MPI::MPI_Fortran)
endif()
if (CMAKE_WITH_OpenMP)
  target_link_libraries(${LIB_NAME} PRIVATE OpenMP::OpenMP_Fortran)
endif()

# by setting compile options and definitions PUBLIC, they are also used by
# programms linking agains it (mhm exe in this case)
if(CMAKE_Fortran_COMPILER_ID MATCHES "GNU")
  target_compile_definitions(${LIB_NAME} PRIVATE GFORTRAN)
  target_compile_options(${LIB_NAME} PUBLIC
    -ffree-form -ffixed-line-length-132
    $<$<CONFIG:DEBUG>:-Og -g -Wall -Wextra -fimplicit-none -fbacktrace -fcheck=all -ffpe-trap=zero,overflow,underflow -finit-real=snan -pedantic-errors>
    $<$<CONFIG:RELEASE>:-O3>
    $<$<BOOL:${CMAKE_WITH_COVERAGE}>:-g -fprofile-arcs -ftest-coverage>
    $<$<BOOL:${CMAKE_WITH_GPROF}>:-pg>
  )
elseif(CMAKE_Fortran_COMPILER_ID MATCHES "Intel")
  # https://discourse.cmake.org/t/preserving-options-with-spaces-in-add-compile-options/1551/2
  target_compile_definitions(${LIB_NAME} PRIVATE INTEL)
  target_compile_options(${LIB_NAME} PUBLIC
    -nofixed "SHELL:-assume byterecl" "SHELL:-fp-model source" -m64 "SHELL:-assume realloc-lhs"
    $<$<CONFIG:DEBUG>:-g "SHELL:-warn all" "SHELL:-check all" -debug -traceback -fp-stack-check -O0>
    $<$<CONFIG:RELEASE>:-O3 -qoverride-limits>
  )
elseif(CMAKE_Fortran_COMPILER_ID MATCHES "NAG")
  target_compile_definitions(${LIB_NAME} PRIVATE NAG)
  target_compile_options(${LIB_NAME} PUBLIC
    -colour -unsharedf95 -ideclient
    $<$<CONFIG:DEBUG>:-g -nan -O0 -C=all -strict95 -ieee=stop>
    $<$<CONFIG:RELEASE>:-O4 -ieee=full>
  )
endif()<|MERGE_RESOLUTION|>--- conflicted
+++ resolved
@@ -1,14 +1,5 @@
 list(APPEND CMAKE_MODULE_PATH ${CMAKE_CURRENT_SOURCE_DIR}/../cmake/cmake-modules)
 
-<<<<<<< HEAD
-set(LIB_NAME mhm_lib)
-# use all mo_*.f90 files for the library
-file(GLOB sources_mhm ./mHM/*mo_*.f90)
-file(GLOB sources_mrm ./mRM/*mo_*.f90)
-file(GLOB sources_common ./common/*mo_*.f90)
-list(APPEND sources ${sources_mhm} ${sources_mrm} ${sources_common})
-add_library(${LIB_NAME} ${sources})
-=======
 include(FetchContent)
 
 set (LIB_NAME mhm_lib)
@@ -24,7 +15,6 @@
   add_library(${LIB_NAME} STATIC ${sources})
 endif()
 target_include_directories(${LIB_NAME} PUBLIC ${CMAKE_CURRENT_BINARY_DIR})
->>>>>>> 0ebfb23a
 
 include(CPM)
 CPMAddPackage(
@@ -34,18 +24,6 @@
   OPTIONS
     "BUILD_TESTING OFF"
 )
-<<<<<<< HEAD
-target_link_libraries(${LIB_NAME} PUBLIC forces)
-
-# Namelist files for MPR
-set(GENERATE_TFS_CONFIG 
-  "${PROJECT_SOURCE_DIR}/mpr_mhm.nml"
-  CACHE FILEPATH "path to config file for MPR" 
-)
-set(GENERATE_TFS_PARAM 
-  "${PROJECT_SOURCE_DIR}/mpr_global_parameter_mhm.nml"
-  CACHE FILEPATH "path to config file with extra parameters for MPR" 
-=======
 if(BUILD_MHM_LIB_SHARED)
   set_property(TARGET forces PROPERTY POSITION_INDEPENDENT_CODE ON)
 endif()
@@ -59,7 +37,6 @@
 set(GENERATE_TFS_PARAM
   "${PROJECT_SOURCE_DIR}/mpr_global_parameter_mhm.nml"
   CACHE FILEPATH "path to config file with extra parameters for MPR"
->>>>>>> 0ebfb23a
 )
 CPMAddPackage(
   NAME            mpr
@@ -69,12 +46,9 @@
   OPTIONS
     "BUILD_TESTING OFF"
 )
-<<<<<<< HEAD
-=======
 if(BUILD_MHM_LIB_SHARED)
   set_property(TARGET mpr PROPERTY POSITION_INDEPENDENT_CODE ON)
 endif()
->>>>>>> 0ebfb23a
 target_link_libraries(${LIB_NAME} PUBLIC mpr)
 
 # add all compile options (MPI, OpenMP, Lapack, Coverage)
