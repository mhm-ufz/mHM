--- conflicted
+++ resolved
@@ -18,11 +18,7 @@
 if(NOT ${FORCES_NAME}_FOUND)
   FetchContent_Declare(
     ${FORCES_NAME}
-<<<<<<< HEAD
-    GIT_REPOSITORY git@git.ufz.de:chs/forces.git
-=======
     GIT_REPOSITORY https://git.ufz.de/chs/forces.git
->>>>>>> ec626567
     GIT_TAG        v0.1.0
     SOURCE_SUBDIR  src
   )
@@ -36,11 +32,7 @@
 if(NOT ${MPR_NAME}_FOUND)
   FetchContent_Declare(
     ${MPR_NAME}
-<<<<<<< HEAD
-    GIT_REPOSITORY git@git.ufz.de:chs/mpr.git
-=======
     GIT_REPOSITORY https://git.ufz.de/chs/mpr.git
->>>>>>> ec626567
     GIT_TAG        1.0.2
   )
   set (${MPR_NAME}_BUILD_TESTING OFF)
@@ -83,7 +75,7 @@
   target_compile_definitions(${LIB_NAME} PUBLIC GFORTRAN)
   target_compile_options(${LIB_NAME} PUBLIC
     -ffree-form -ffixed-line-length-132
-    $<$<CONFIG:DEBUG>:-Og -g -Wall -Wextra -fimplicit-none -fbacktrace -fcheck=all -ffpe-trap=zero,overflow,underflow -finit-real=snan>
+    $<$<CONFIG:DEBUG>:-Og -g -Wall -Wextra -fimplicit-none -fbacktrace -fcheck=all -ffpe-trap=zero,overflow,underflow -finit-real=snan -pedantic-errors>
     $<$<CONFIG:RELEASE>:-O3>
     $<$<BOOL:${CMAKE_WITH_COVERAGE}>:-g -fprofile-arcs -ftest-coverage>
     $<$<BOOL:${CMAKE_WITH_GPROF}>:-pg>
