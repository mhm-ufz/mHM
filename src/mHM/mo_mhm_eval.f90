!>       \file mo_mhm_eval.f90

!>       \brief Runs mhm with a specific parameter set and returns required variables, e.g. runoff.

!>       \details Runs mhm with a specific parameter set and returns required variables, e.g. runoff.

!>       \authors Juliane Mai, Rohini Kumar

!>       \date Feb 2013

! Modifications:

MODULE mo_mhm_eval

  USE mo_kind, ONLY : i4, dp

  IMPLICIT NONE

  PRIVATE

  PUBLIC :: mhm_eval

  ! ------------------------------------------------------------------

CONTAINS

  ! ------------------------------------------------------------------

  !    NAME
  !        mhm_eval

  !    PURPOSE
  !>       \brief Runs mhm with a specific parameter set and returns required variables, e.g. runoff.

  !>       \details Runs mhm with a specific parameter set and returns required variables, e.g. runoff.

  !    INTENT(IN)
  !>       \param[in] "real(dp), dimension(:) :: parameterset" a set of global parameter (gamma) to run mHM, DIMENSION
  !>       [no. of global_Parameters]

  !    INTENT(OUT), OPTIONAL
  !>       \param[out] "real(dp), dimension(:, :), optional :: runoff"        returns runoff time series, DIMENSION
  !>       [nTimeSteps, nGaugesTotal]
  !>       \param[out] "real(dp), dimension(:, :), optional :: sm_opti"       returns soil moisture time series for all
  !>       grid cells (of multiple Domains concatenated),DIMENSION [nCells, nTimeSteps]
  !>       time series, DIMENSION [nTimeSteps, nDomains]
  !>       \param[out] "real(dp), dimension(:, :), optional :: neutrons_opti" dim1=ncells, dim2=time
  !>       \param[out] "real(dp), dimension(:, :), optional :: et_opti"       returns evapotranspiration time series for
  !>       \param[out] "real(dp), dimension(:, :), optional :: tws_opti"      returns tws time series
  !>       all grid cells (of multiple Domains concatenated),DIMENSION [nCells, nTimeSteps]

  !    HISTORY
  !>       \authors Juliane Mai, Rohini Kumar

  !>       \date Feb 2013

  ! Modifications:
  ! R. Kumar             Jun 2013 - restart_flag_states_read is passed to mhm call for the soil moisture initalisation
  ! R. Kumar             Jun 2013 - frac_sealed_city_area is added
  ! R. Kumar & S. Thober Aug 2013 - code change to incorporate output timestep during writing of the netcdf file
  ! R. Kumar             Aug 2013 - added iFlag_LAI_data_format to handle LAI options, and changed within the code made accordingly
  ! R. Kumar, J. Mai     Sep 2013 - Splitting allocation and initialization of arrays
  ! R. Kumar             Nov 2013 - update intent variables in documentation
  ! L. Samaniego         Nov 2013 - relational statements == to .eq., etc.
  ! M. Zink              Feb 2014 - added PET calculation: Hargreaves-Samani (Process 5)
  ! M. Zink              Mar 2014 - added inflow from upstream areas
  ! Stephan Thober       Jun 2014 - added chunk read for meteorological input
  ! Stephan Thober       Jun 2014 - updated flag for read_restart
  ! M. Cuntz & J. Mai    Nov 2014 - LAI input from daily, monthly or yearly files
  ! Matthias Zink        Dec 2014 - adopted inflow gauges to ignore headwater cells
  ! Stephan Thober       Aug 2015 - moved writing of daily discharge to mo_write_routing, included routing related variables from mRM
  ! David Schaefer       Aug 2015 - changed to new netcdf-writing scheme
  ! Stephan Thober       Sep 2015 - updated mrm_routing call
  ! O. Rakovec, R. Kumar Oct 2015 - added optional output for Domain averaged TWS
  ! Rohini Kumar         Mar 2016 - changes for handling multiple soil database options
  ! Stephan Thober       Nov 2016 - added two options for routing
  ! Rohini Kuamr         Dec 2016 - option to handle monthly mean gridded fields of LAI
  ! Stephan Thober       Jan 2017 - added prescribed weights for tavg and pet
  ! Zink M. Demirel C.   Mar 2017 - Added Jarvis soil water stress function at SM process(3)
  ! Robert Schweppe      Dec 2017 - extracted call to mpr from inside mhm
  ! Robert Schweppe      Jun 2018 - refactoring and reformatting
  ! Stephan Thober       Jan 2022 - added nTstepForcingDay and is_hourly_forcing flag

  SUBROUTINE mhm_eval(parameterset, opti_domain_indices, runoff, smOptiSim, neutronsOptiSim, etOptiSim, twsOptiSim)

    use mo_optimization_types, only : optidata_sim
    use mo_common_datetime_type, only : datetimeinfo
    use mo_common_mHM_mRM_variables, only : LCyearId, mhmFileRestartIn, mrmFileRestartIn, nTstepDay,&
                                    nTstepForcingDay, optimize, readPer, read_restart, simPer, timeStep, &
                                            warmingDays, c2TSTu
    use mo_common_variables, only : level1, domainMeta, processMatrix
    use mo_global_variables, only : L1_Throughfall, L1_aETCanopy, L1_aETSealed, L1_aETSoil, &
                                    L1_absvappress, L1_baseflow, L1_fastRunoff, L1_infilSoil, L1_inter, L1_melt, &
                                    L1_netrad, L1_neutrons, L1_percol, L1_pet, L1_pet_calc, L1_pet_weights, L1_pre, &
                                    L1_preEffect, L1_pre_weights, L1_rain, L1_runoffSeal, L1_satSTW, L1_sealSTW, &
                                    L1_slowRunoff, L1_snow, L1_snowPack, L1_soilMoist, L1_temp, L1_temp_weights, L1_tmax, &
                                    L1_tmin, L1_total_runoff, L1_unsatSTW, L1_windspeed, evap_coeff, &
                                    fday_pet, fday_prec, fday_temp, fnight_pet, fnight_prec, fnight_temp, &
                                    nSoilHorizons_sm_input, &
                                    neutron_integral_AFast, outputFlxState, read_meteo_weights, &
                                    timeStep_model_inputs, timeStep_model_outputs, &
                                    L1_twsaObs, L1_etObs, L1_smObs, L1_neutronsObs, &
                                    L1_tann, L1_ssrd, L1_strd, fday_ssrd, fnight_ssrd, fday_strd, fnight_strd ! meteo for riv-temp
    use mo_init_states, only : variables_default_init
    use mo_julian, only : caldat, julday
    use mo_message, only : message
    use mo_string_utils, only : num2str
    use mo_meteo_forcings, only : prepare_meteo_forcings_data
    use mo_mhm, only : mhm
    use mo_mpr_eval, only : mpr_eval
    use mo_mpr_global_variables, only : HorizonDepth_mHM, &
                                        L1_HarSamCoeff, L1_PrieTayAlpha, L1_aeroResist, L1_alpha, L1_degDay, &
                                        L1_degDayInc, L1_degDayMax, L1_degDayNoPre, L1_fAsp, L1_fRoots, L1_fSealed, &
                                        L1_jarvis_thresh_c1, L1_kBaseFlow, L1_kPerco, L1_kSlowFlow, L1_karstLoss, &
                                        L1_kfastFlow, L1_maxInter, L1_petLAIcorFactor, L1_sealedThresh, L1_soilMoistExp, &
                                        L1_soilMoistFC, L1_soilMoistSat, L1_surfResist, L1_tempThresh, L1_unsatThresh, &
                                        L1_wiltingPoint, nSoilHorizons_mHM, &
                                        ! neutron count
                                        L1_No_Count, L1_bulkDens, L1_latticeWater, L1_COSMICL3
    use mo_restart, only : read_restart_states
    use mo_write_fluxes_states, only : OutputDataset
    use mo_constants, only : HourSecs
    use mo_common_mHM_mRM_variables, only : resolutionRouting
    use mo_common_variables, only : resolutionHydrology
    use mo_mrm_global_variables, only : InflowGauge, L11_C1, L11_C2, &
                                        L11_L1_Id, L11_TSrout, L11_fromN, L11_length, L11_nLinkFracFPimp, L11_nOutlets, &
                                        L11_netPerm, L11_qMod, L11_qOUT, L11_qTIN, L11_qTR, L11_slope, L11_toN, &
                                        L1_L11_Id, domain_mrm, level11, mRM_runoff, outputFlxState_mrm, &
                                        timeStep_model_outputs_mrm, gw_coupling, L0_river_head_mon_sum, &
                                        riv_temp_pcs 
    use mo_mrm_init, only : variables_default_init_routing
    use mo_mrm_mpr, only : mrm_update_param
    use mo_mrm_restart, only : mrm_read_restart_states
    use mo_mrm_routing, only : mrm_routing
    use mo_mrm_write, only : mrm_write_output_fluxes
    use mo_utils, only : ge
    use mo_mrm_river_head, only: calc_river_head, avg_and_write_timestep
#ifdef pgiFortran154
    use mo_write_fluxes_states, only : newOutputDataset
#endif

    implicit none

    ! a set of global parameter (gamma) to run mHM, DIMENSION [no. of global_Parameters]
    real(dp), dimension(:), intent(in) :: parameterset

    integer(i4), dimension(:), optional, intent(in) :: opti_domain_indices
    ! returns runoff time series, DIMENSION [nTimeSteps, nGaugesTotal]
    real(dp), dimension(:, :), allocatable, optional, intent(out) :: runoff

    ! returns soil moisture time series for all grid cells (of multiple Domains concatenated),DIMENSION [nCells,
    ! nTimeSteps]
    type(optidata_sim), dimension(:), optional, intent(inout) :: smOptiSim

    ! dim1=ncells, dim2=time
    type(optidata_sim), dimension(:), optional, intent(inout) :: neutronsOptiSim

    ! returns evapotranspiration time series for all grid cells (of multiple Domains concatenated),DIMENSION [nCells,
    ! nTimeSteps]
    type(optidata_sim), dimension(:), optional, intent(inout) :: etOptiSim

    ! returns tws time series for all grid cells (of multiple Domains concatenated),DIMENSION [nCells,
    ! nTimeSteps]
    type(optidata_sim), dimension(:), optional, intent(inout) :: twsOptiSim

    real(dp), dimension(size(L1_fSealed, 1), size(L1_fSealed, 2), size(L1_fSealed, 3)) :: L1_fNotSealed

    type(OutputDataset) :: nc

    ! Counters
    integer(i4) :: domainID, iDomain, tt

    ! No. of cells at level 1 for current Domain
    integer(i4) :: nCells

    ! start and end index at level 1 for current Domain
    integer(i4) :: s1, e1

    ! meteorological time step for process 5 (PET)
    integer(i4), dimension(6) :: iMeteo_p5

    ! process 5: start and end index of vectors
    ! index 1: pet
    ! index 2: tmin
    ! index 3: tmax
    ! index 4: netrad
    ! index 5: absolute vapour pressure
    ! index 6: windspeed
    integer(i4), dimension(6) :: s_p5, e_p5

    integer(i4) :: s_meteo, e_meteo

    logical, dimension(:, :), pointer :: mask1

    integer(i4) :: iMeteoTS

    ! datetimeinfo variable for everything that has to do with time dependend
    ! calculations
    type(datetimeinfo) :: domainDateTime

    ! flag wether forcings are given at hourly timestep
    logical :: is_hourly_forcing

    integer(i4) :: jj

    ! discharge timestep
    integer(i4) :: iDischargeTS

    ! start and end index at L11
    integer(i4) :: s11, e11

    ! factor between routing and hydrological modelling resolution
    real(dp) :: tsRoutFactor

    ! factor between routing and hydrological modelling resolution (dummy)
    real(dp) :: tsRoutFactorIn

    ! timestep of runoff to rout [h]
    ! - identical to timestep of input if
    ! tsRoutFactor is less than 1
    ! - tsRoutFactor * timestep if
    ! tsRoutFactor is greater than 1
    integer(i4) :: timestep_rout

    ! Runoff that is input for routing
    real(dp), allocatable, dimension(:) :: RunToRout

    ! inflowing discharge
    real(dp), allocatable, dimension(:) :: InflowDischarge

    logical, pointer, dimension(:, :) :: mask11

    ! flag for performing routing
    logical :: do_rout

    integer(i4) :: gg

    ! number of domains simulated in this mhm_eval run. Depends on opti_function
    integer(i4) :: nDomains, ii


    if (optimize .and. present(opti_domain_indices)) then
      nDomains = size(opti_domain_indices)
    else
      nDomains = domainMeta%nDomains
    end if

    is_hourly_forcing = (nTstepForcingDay .eq. 24_i4)
    !----------------------------------------------------------
    ! Check optionals and initialize
    !----------------------------------------------------------
    if (present(runoff)) then
      do ii = 1, nDomains
        if (present(opti_domain_indices)) then
          iDomain = opti_domain_indices(ii)
        else
          iDomain = ii
        end if
        domainID = domainMeta%indices(iDomain)
        if (.not. domainMeta%doRouting(iDomain)) then
          call message("***ERROR: runoff for domain", trim(num2str(domainID)),&
                        "can not be produced, since routing process is off in Process Matrix")
          stop
        end if
      end do
    end if

    !-------------------------------------------------------------------
    ! All variables had been allocated to the required
    ! space before this point (see, mo_startup: initialise) and initialised
    !-------------------------------------------------------------------
    if (.NOT. read_restart) then
      ! as default values,
      ! all cells for all modeled Domains are simultenously initalized ONLY ONCE
      call variables_default_init()
      call mpr_eval(parameterset)

       if (processMatrix(8, 1) > 0) then
        !-------------------------------------------
        ! L11 ROUTING STATE VARIABLES, FLUXES AND
        !             PARAMETERS
        !-------------------------------------------
        call variables_default_init_routing()
      end if
    else
      do ii = 1, nDomains
        if (optimize .and. present(opti_domain_indices)) then
          iDomain = opti_domain_indices(ii)
        else
          iDomain = ii
        end if
        domainID = domainMeta%indices(iDomain)
        ! this reads the eff. parameters and optionally the states and fluxes
        call read_restart_states(iDomain, domainID, mhmFileRestartIn(iDomain))
      end do
    end if

    !!>> sealed/not sealed fraction
    L1_fNotSealed = 1.0_dp - L1_fSealed
    !----------------------------------------
    ! loop over Domains
    !----------------------------------------
    DomainLoop: do ii = 1, nDomains
      if (optimize .and. present(opti_domain_indices)) then
        iDomain = opti_domain_indices(ii)
      else
        iDomain = ii
      end if
      domainID = domainMeta%indices(iDomain)

      ! evapotranspiration optimization
      if (present(etOptiSim)) call etOptiSim(iDomain)%init(L1_etObs(iDomain))
      ! total water storage optimization
      if (present(twsOptiSim)) call twsOptiSim(iDomain)%init(L1_twsaObs(iDomain))
      ! neutrons optimization
      if (present(neutronsOptiSim)) call neutronsOptiSim(iDomain)%init(L1_neutronsObs(iDomain))
      ! sm optimization
      if (present(smOptiSim)) call smOptiSim(iDomain)%init(L1_smObs(iDomain))

      ! get Domain information
      nCells = level1(iDomain)%nCells
      mask1 => level1(iDomain)%mask
      s1 = level1(iDomain)%iStart
      e1 = level1(iDomain)%iEnd

      if (domainMeta%doRouting(iDomain)) then
        ! ----------------------------------------
        ! initialize factor between routing resolution and hydrologic model resolution
        ! ----------------------------------------
        tsRoutFactor = 1_i4
        allocate(InflowDischarge(size(InflowGauge%Q, dim = 2)))
        InflowDischarge = 0._dp

        ! read states from restart
        if (read_restart) call mrm_read_restart_states(iDomain, domainID, mrmFileRestartIn(iDomain))
        !
        ! get Domain information at L11 and L110 if routing is activated
        s11 = level11(iDomain)%iStart
        e11 = level11(iDomain)%iEnd
        mask11 => level11(iDomain)%mask

        ! initialize routing parameters (has to be called for routing option 2)
        if ((processMatrix(8, 1) .eq. 2) .or. (processMatrix(8, 1) .eq. 3)) &
            call mrm_update_param(iDomain, parameterset(processMatrix(8, 3) - processMatrix(8, 2) + 1 : processMatrix(8, 3)))
        ! initialize variable for runoff for routing
        allocate(RunToRout(e1 - s1 + 1))
        RunToRout = 0._dp

        if ( riv_temp_pcs%active ) then
          ! set indices for current L11 domain
          riv_temp_pcs%s11 = s11
          riv_temp_pcs%e11 = e11
          ! allocate current L1 lateral components
          call riv_temp_pcs%alloc_lateral(nCells)
        end if
      end if

      ! init datetime variable
      call domainDateTime%init(iDomain)

      ! Loop over time
      TimeLoop: do tt = 1, domainDateTime%nTimeSteps
        ! time increment is done right after call to mrm (and initially before looping)
        if (timeStep_model_inputs(iDomain) .eq. 0_i4) then
          ! whole meteorology is already read

          ! set start and end of meteo position
          s_meteo = s1
          e_meteo = e1
          ! time step for meteorological variable (daily values)
          ! iMeteoTS = ceiling(real(tt, dp) / real(nTstepDay, dp))
          iMeteoTS = ceiling(real(tt, dp) / real(nint( 24._dp / real(nTstepForcingDay, dp)), dp))
        else
          ! read chunk of meteorological forcings data (reading, upscaling/downscaling)
          call prepare_meteo_forcings_data(iDomain, domainID, tt)
          ! set start and end of meteo position
          s_meteo = 1
          e_meteo = e1 - s1 + 1
          ! time step for meteorological variable (daily values)
          iMeteoTS = ceiling(real(tt, dp) / real(nint( 24._dp / real(nTstepForcingDay, dp)), dp)) &
                  - (readPer%julStart - simPer(iDomain)%julStart)
        end if

        ! preapare vector length specifications depending on the process case
        ! process 5 - PET
        select case (processMatrix(5, 1))
          !      (/pet,        tmax,    tmin,  netrad, absVapP,windspeed/)
          case(-1 : 0) ! PET is input
            s_p5 = (/s_meteo, 1, 1, 1, 1, 1/)
            e_p5 = (/e_meteo, 1, 1, 1, 1, 1/)
          case(1) ! Hargreaves-Samani
            s_p5 = (/s_meteo, s_meteo, s_meteo, 1, 1, 1/)
            e_p5 = (/e_meteo, e_meteo, e_meteo, 1, 1, 1/)
          case(2) ! Priestely-Taylor
            s_p5 = (/s_meteo, 1, 1, s_meteo, 1, 1/)
            e_p5 = (/e_meteo, 1, 1, e_meteo, 1, 1/)
          case(3) ! Penman-Monteith
            s_p5 = (/s_meteo, 1, 1, s_meteo, s_meteo, s_meteo/)
            e_p5 = (/e_meteo, 1, 1, e_meteo, e_meteo, e_meteo/)
        end select

        ! customize iMeteoTS for process 5 - PET
        select case (processMatrix(5, 1))
          !              (/     pet,     tmin,     tmax,   netrad,  absVapP,windspeed /)
          case(-1 : 0) ! PET is input
            iMeteo_p5 = (/iMeteoTS, 1, 1, 1, 1, 1 /)
          case(1) ! Hargreaves-Samani
            iMeteo_p5 = (/iMeteoTS, iMeteoTS, iMeteoTS, 1, 1, 1 /)
          case(2) ! Priestely-Taylor
            iMeteo_p5 = (/iMeteoTS, 1, 1, iMeteoTS, 1, 1 /)
          case(3) ! Penman-Monteith
            iMeteo_p5 = (/iMeteoTS, 1, 1, iMeteoTS, iMeteoTS, iMeteoTS /)
        end select

        call domainDateTime%update_LAI_timestep()

        ! -------------------------------------------------------------------------
        ! ARGUMENT LIST KEY FOR mHM
        ! -------------------------------------------------------------------------
        !  C    CONFIGURATION
        !  F    FORCING DATA L2
        !  Q    INFLOW FROM UPSTREAM AREAS
        !  L0   MORPHOLOGIC DATA L0
        !  L1   MORPHOLOGIC DATA L1
        !  L11  MORPHOLOGIC DATA L11
        !  P    GLOBAL PARAMETERS
        !  E    EFFECTIVE PARAMETER FIELDS (L1, L11 levels)
        !  S    STATE VARIABLES L1
        !  X    FLUXES (L1, L11 levels)
        ! --------------------------------------------------------------------------
<<<<<<< HEAD
        call mhm(read_restart, & ! IN C
             tt, domainDateTime%newTime - 0.5_dp, processMatrix, HorizonDepth_mHM, & ! IN C
             nCells, nSoilHorizons_mHM, real(nTstepDay, dp), c2TSTu,  & ! IN C
             neutron_integral_AFast, & ! IN C
             pack(level1(iDomain)%y, level1(iDomain)%mask), & ! IN L1
             evap_coeff, fday_prec, fnight_prec, fday_pet, fnight_pet, & ! IN F
             fday_temp, fnight_temp, & ! IN F
             L1_temp_weights(s1 : e1, :, :), & ! IN F
             L1_pet_weights(s1 : e1, :, :), & ! IN F
             L1_pre_weights(s1 : e1, :, :), & ! IN F
             read_meteo_weights, & ! IN F
             L1_pet(s_p5(1) : e_p5(1), iMeteo_p5(1)), & ! INOUT F:PET
             L1_tmin(s_p5(2) : e_p5(2), iMeteo_p5(2)), & ! IN F:PET
             L1_tmax(s_p5(3) : e_p5(3), iMeteo_p5(3)), & ! IN F:PET
             L1_netrad(s_p5(4) : e_p5(4), iMeteo_p5(4)), & ! IN F:PET
             L1_absvappress(s_p5(5) : e_p5(5), iMeteo_p5(5)), & ! IN F:PET
             L1_windspeed(s_p5(6) : e_p5(6), iMeteo_p5(6)), & ! IN F:PET
             L1_pre(s_meteo : e_meteo, iMeteoTS), & ! IN F:Pre
             L1_temp(s_meteo : e_meteo, iMeteoTS), & ! IN F:Temp
             L1_fSealed(s1 : e1, 1, domainDateTime%yId), & ! INOUT L1
             L1_inter(s1 : e1), L1_snowPack(s1 : e1), L1_sealSTW(s1 : e1), & ! INOUT S
             L1_soilMoist(s1 : e1, :), L1_unsatSTW(s1 : e1), L1_satSTW(s1 : e1), & ! INOUT S
             L1_neutrons(s1 : e1), & ! INOUT S
             L1_pet_calc(s1 : e1), & ! INOUT X
             L1_aETSoil(s1 : e1, :), L1_aETCanopy(s1 : e1), L1_aETSealed(s1 : e1), & ! INOUT X
             L1_baseflow(s1 : e1), L1_infilSoil(s1 : e1, :), L1_fastRunoff(s1 : e1), & ! INOUT X
             L1_melt(s1 : e1), L1_percol(s1 : e1), L1_preEffect(s1 : e1), L1_rain(s1 : e1), & ! INOUT X
             L1_runoffSeal(s1 : e1), L1_slowRunoff(s1 : e1), L1_snow(s1 : e1), & ! INOUT X
             L1_Throughfall(s1 : e1), L1_total_runoff(s1 : e1), & ! INOUT X
             L1_alpha(s1 : e1, 1, 1), L1_degDayInc(s1 : e1, 1, domainDateTime%yId), &
             L1_degDayMax(s1 : e1, 1, domainDateTime%yId), & ! INOUT E1
             L1_degDayNoPre(s1 : e1, 1, domainDateTime%yId), L1_degDay(s1 : e1, 1, 1), & ! INOUT E1
             L1_fAsp(s1 : e1, 1, 1), & ! INOUT E1
             L1_petLAIcorFactor(s1 : e1, domainDateTime%iLAI, domainDateTime%yId), & ! INOUT E1
             L1_HarSamCoeff(s1 : e1, 1, 1), & ! INOUT E1
             L1_PrieTayAlpha(s1 : e1, domainDateTime%iLAI, 1), & ! INOUT E1
             L1_aeroResist(s1 : e1, domainDateTime%iLAI, domainDateTime%yId), & ! INOUT E1
             L1_surfResist(s1 : e1, domainDateTime%iLAI, 1), L1_fRoots(s1 : e1, :, domainDateTime%yId), & ! INOUT E1
             L1_maxInter(s1 : e1, domainDateTime%iLAI, 1), L1_karstLoss(s1 : e1, 1, 1), & ! INOUT E1
             L1_kFastFlow(s1 : e1, 1, domainDateTime%yId), L1_kSlowFlow(s1 : e1, 1, 1), & ! INOUT E1
             L1_kBaseFlow(s1 : e1, 1, 1), L1_kPerco(s1 : e1, 1, 1), & ! INOUT E1
             L1_soilMoistFC(s1 : e1, :, domainDateTime%yId), & ! INOUT E1
             L1_soilMoistSat(s1 : e1, :, domainDateTime%yId), & ! INOUT E1
             L1_soilMoistExp(s1 : e1, :, domainDateTime%yId), L1_jarvis_thresh_c1(s1 : e1, 1, 1), & ! INOUT E1
             L1_tempThresh(s1 : e1, 1, domainDateTime%yId), L1_unsatThresh(s1 : e1, 1, 1), & ! INOUT E1
             L1_sealedThresh(s1 : e1, 1, 1), & ! INOUT E1
             L1_wiltingPoint(s1 : e1, :, domainDateTime%yId), & ! INOUT E1
             !>> neutron count
             L1_No_Count(s1:e1, 1, 1),  &                     ! INOUT E1
             L1_bulkDens(s1:e1,     :, domainDateTime%yId), & ! INOUT E1
             L1_latticeWater(s1:e1, :, domainDateTime%yId), & ! INOUT E1
             L1_COSMICL3(s1:e1,     :, domainDateTime%yId)  & ! INOUT E1
             )      
 
=======
        call mhm(read_restart, is_hourly_forcing, & ! IN C
                tt, domainDateTime%newTime - 0.5_dp, processMatrix, HorizonDepth_mHM, & ! IN C
                nCells, nSoilHorizons_mHM, real(nTstepDay, dp), c2TSTu,  & ! IN C
                neutron_integral_AFast, & ! IN C
                parameterset, & ! IN
                pack(level1(iDomain)%y, level1(iDomain)%mask), & ! IN L1
                evap_coeff, fday_prec, fnight_prec, fday_pet, fnight_pet, & ! IN F
                fday_temp, fnight_temp, & ! IN F
                L1_temp_weights(s1 : e1, :, :), & ! IN F
                L1_pet_weights(s1 : e1, :, :), & ! IN F
                L1_pre_weights(s1 : e1, :, :), & ! IN F
                read_meteo_weights, & ! IN F
                L1_pet(s_p5(1) : e_p5(1), iMeteo_p5(1)), & ! INOUT F:PET
                L1_tmin(s_p5(2) : e_p5(2), iMeteo_p5(2)), & ! IN F:PET
                L1_tmax(s_p5(3) : e_p5(3), iMeteo_p5(3)), & ! IN F:PET
                L1_netrad(s_p5(4) : e_p5(4), iMeteo_p5(4)), & ! IN F:PET
                L1_absvappress(s_p5(5) : e_p5(5), iMeteo_p5(5)), & ! IN F:PET
                L1_windspeed(s_p5(6) : e_p5(6), iMeteo_p5(6)), & ! IN F:PET
                L1_pre(s_meteo : e_meteo, iMeteoTS), & ! IN F:Pre
                L1_temp(s_meteo : e_meteo, iMeteoTS), & ! IN F:Temp
                L1_fSealed(s1 : e1, 1, domainDateTime%yId), & ! INOUT L1
                L1_inter(s1 : e1), L1_snowPack(s1 : e1), L1_sealSTW(s1 : e1), & ! INOUT S
                L1_soilMoist(s1 : e1, :), L1_unsatSTW(s1 : e1), L1_satSTW(s1 : e1), & ! INOUT S
                L1_neutrons(s1 : e1), & ! INOUT S
                L1_pet_calc(s1 : e1), & ! INOUT X
                L1_aETSoil(s1 : e1, :), L1_aETCanopy(s1 : e1), L1_aETSealed(s1 : e1), & ! INOUT X
                L1_baseflow(s1 : e1), L1_infilSoil(s1 : e1, :), L1_fastRunoff(s1 : e1), & ! INOUT X
                L1_melt(s1 : e1), L1_percol(s1 : e1), L1_preEffect(s1 : e1), L1_rain(s1 : e1), & ! INOUT X
                L1_runoffSeal(s1 : e1), L1_slowRunoff(s1 : e1), L1_snow(s1 : e1), & ! INOUT X
                L1_Throughfall(s1 : e1), L1_total_runoff(s1 : e1), & ! INOUT X
                L1_alpha(s1 : e1, 1, 1), L1_degDayInc(s1 : e1, 1, domainDateTime%yId), &
                L1_degDayMax(s1 : e1, 1, domainDateTime%yId), & ! INOUT E1
                L1_degDayNoPre(s1 : e1, 1, domainDateTime%yId), L1_degDay(s1 : e1, 1, 1), & ! INOUT E1
                L1_fAsp(s1 : e1, 1, 1), & ! INOUT E1
                L1_petLAIcorFactor(s1 : e1, domainDateTime%iLAI, domainDateTime%yId), & ! INOUT E1
                L1_HarSamCoeff(s1 : e1, 1, 1), & ! INOUT E1
                L1_PrieTayAlpha(s1 : e1, domainDateTime%iLAI, 1), & ! INOUT E1
                L1_aeroResist(s1 : e1, domainDateTime%iLAI, domainDateTime%yId), & ! INOUT E1
                L1_surfResist(s1 : e1, domainDateTime%iLAI, 1), L1_fRoots(s1 : e1, :, domainDateTime%yId), & ! INOUT E1
                L1_maxInter(s1 : e1, domainDateTime%iLAI, 1), L1_karstLoss(s1 : e1, 1, 1), & ! INOUT E1
                L1_kFastFlow(s1 : e1, 1, domainDateTime%yId), L1_kSlowFlow(s1 : e1, 1, 1), & ! INOUT E1
                L1_kBaseFlow(s1 : e1, 1, 1), L1_kPerco(s1 : e1, 1, 1), & ! INOUT E1
                L1_soilMoistFC(s1 : e1, :, domainDateTime%yId), & ! INOUT E1
                L1_soilMoistSat(s1 : e1, :, domainDateTime%yId), & ! INOUT E1
                L1_soilMoistExp(s1 : e1, :, domainDateTime%yId), L1_jarvis_thresh_c1(s1 : e1, 1, 1), & ! INOUT E1
                L1_tempThresh(s1 : e1, 1, domainDateTime%yId), L1_unsatThresh(s1 : e1, 1, 1), & ! INOUT E1
                L1_sealedThresh(s1 : e1, 1, 1), & ! INOUT E1
                L1_wiltingPoint(s1 : e1, :, domainDateTime%yId)) ! INOUT E1
>>>>>>> 586f2843

        ! call mRM routing
        if (domainMeta%doRouting(iDomain)) then
          ! set discharge timestep
          iDischargeTS = ceiling(real(tt, dp) / real(nTstepDay, dp))
          ! set input variables for routing
          if (processMatrix(8, 1) .eq. 1) then
            ! >>>
            ! >>> original Muskingum routing, executed every time
            ! >>>
            do_rout = .True.
            tsRoutFactorIn = 1._dp
            timestep_rout = timestep
            RunToRout = L1_total_runoff(s1 : e1) ! runoff [mm TS-1] mm per timestep
            InflowDischarge = InflowGauge%Q(iDischargeTS, :) ! inflow discharge in [m3 s-1]
            !
          else if ((processMatrix(8, 1) .eq. 2) .or. &
                   (processMatrix(8, 1) .eq. 3)) then
            ! >>>
            ! >>> adaptive timestep
            ! >>>
            do_rout = .False.
            ! calculate factor
            tsRoutFactor = L11_tsRout(iDomain) / (timestep * HourSecs)
            ! print *, 'routing factor: ', tsRoutFactor
            ! prepare routing call
            if (tsRoutFactor .lt. 1._dp) then
              ! ----------------------------------------------------------------
              ! routing timesteps are shorter than hydrologic time steps
              ! ----------------------------------------------------------------
              ! set all input variables
              tsRoutFactorIn = tsRoutFactor
              RunToRout = L1_total_runoff(s1 : e1) ! runoff [mm TS-1] mm per timestep
              InflowDischarge = InflowGauge%Q(iDischargeTS, :) ! inflow discharge in [m3 s-1]
              timestep_rout = timestep
              do_rout = .True.
            else
              ! ----------------------------------------------------------------
              ! routing timesteps are longer than hydrologic time steps
              ! ----------------------------------------------------------------
              ! set all input variables
              tsRoutFactorIn = tsRoutFactor
              ! Runoff is accumulated in [mm]
              RunToRout = RunToRout + L1_total_runoff(s1 : e1)
              InflowDischarge = InflowDischarge + InflowGauge%Q(iDischargeTS, :)
              ! reset tsRoutFactorIn if last period did not cover full period
              if ((tt == domainDateTime%nTimeSteps) .and. (mod(tt, nint(tsRoutFactorIn)) /= 0_i4)) &
                      tsRoutFactorIn = mod(tt, nint(tsRoutFactorIn))
              if ((mod(tt, nint(tsRoutFactorIn)) .eq. 0_i4) .or. (tt .eq. domainDateTime%nTimeSteps)) then
                ! Inflow discharge is given as flow-rate and has to be converted to [m3]
                InflowDischarge = InflowDischarge / tsRoutFactorIn
                timestep_rout = timestep * nint(tsRoutFactorIn, i4)
                do_rout = .True.
              end if
            end if
          end if
          ! prepare temperature routing
          if ( riv_temp_pcs%active ) then
            ! init riv-temp from current air temp
            if ( tt .eq. 1_i4 ) call riv_temp_pcs%init_riv_temp( &
              domainDateTime%newTime - 0.5_dp, &
              real(nTstepDay, dp), &
              L1_temp(s_meteo : e_meteo, iMeteoTS), &
              read_meteo_weights, &
              L1_temp_weights(s1 : e1, :, :), &
              fday_temp, fnight_temp, &
              ! mapping info
              level1(iDomain)%CellArea * 1.E-6_dp, &
              L1_L11_Id(s1 : e1), &
              level11(iDomain)%CellArea * 1.E-6_dp, &
              L11_L1_Id(s11 : e11), &
              ! map_flag
              ge(resolutionRouting(iDomain), resolutionHydrology(iDomain)) &
              )
            ! accumulate source Energy at L1 level
            call riv_temp_pcs%acc_source_E( &
              domainDateTime%newTime - 0.5_dp, &
              real(nTstepDay, dp), &
              L1_fSealed(s1 : e1, 1, domainDateTime%yId), &
              L1_fastRunoff(s1 : e1), &
              L1_slowRunoff(s1 : e1), &
              L1_baseflow(s1 : e1), &
              L1_runoffSeal(s1 : e1), &
              L1_temp(s_meteo : e_meteo, iMeteoTS), &
              L1_tann(s_meteo : e_meteo, iMeteoTS), &
              L1_ssrd(s_meteo : e_meteo, iMeteoTS), &
              L1_strd(s_meteo : e_meteo, iMeteoTS), &
              read_meteo_weights, &
              L1_temp_weights(s1 : e1, :, :), &
              fday_temp, fnight_temp, &
              fday_ssrd, fnight_ssrd, &
              fday_strd, fnight_strd  &
            )
            ! if routing should be performed, scale source energy to L11 level
            if ( do_rout ) call riv_temp_pcs%finalize_source_E( &
              level1(iDomain)%CellArea * 1.E-6_dp, &
              L1_L11_Id(s1 : e1), &
              level11(iDomain)%CellArea * 1.E-6_dp, &
              L11_L1_Id(s11 : e11), &
              timestep_rout, &
              ge(resolutionRouting(iDomain), resolutionHydrology(iDomain)) &
            )
          end if
          ! -------------------------------------------------------------------
          ! execute routing
          ! -------------------------------------------------------------------
          if (do_rout) call mRM_routing(&
            ! general INPUT variables
            read_restart, &
            processMatrix(8, 1), & ! parse process Case to be used
            parameterset(processMatrix(8, 3) - processMatrix(8, 2) + 1 : processMatrix(8, 3)), & ! routing par.
            RunToRout, & ! runoff [mm TS-1] mm per timestep old: L1_total_runoff_in(s1:e1, tt), &
            level1(iDomain)%CellArea * 1.E-6_dp, &
            L1_L11_Id(s1 : e1), &
            level11(iDomain)%CellArea * 1.E-6_dp, &
            L11_L1_Id(s11 : e11), &
            L11_netPerm(s11 : e11), & ! routing order at L11
            L11_fromN(s11 : e11), & ! link source at L11
            L11_toN(s11 : e11), & ! link target at L11
            L11_nOutlets(iDomain), & ! number of outlets
            timestep_rout, & ! timestep of runoff to rout [h]
            tsRoutFactorIn, & ! simulate timestep in [h]
            level11(iDomain)%nCells, & ! number of Nodes
            domain_mrm(iDomain)%nInflowGauges, &
            domain_mrm(iDomain)%InflowGaugeIndexList(:), &
            domain_mrm(iDomain)%InflowGaugeHeadwater(:), &
            domain_mrm(iDomain)%InflowGaugeNodeList(:), &
            InflowDischarge, &
            domain_mrm(iDomain)%nGauges, &
            domain_mrm(iDomain)%gaugeIndexList(:), &
            domain_mrm(iDomain)%gaugeNodeList(:), &
            ge(resolutionRouting(iDomain), resolutionHydrology(iDomain)), &
            ! original routing specific input variables
            L11_length(s11 : e11 - 1), & ! link length
            L11_slope(s11 : e11 - 1), &
            L11_nLinkFracFPimp(s11 : e11, domainDateTime%yID), & ! fraction of impervious layer at L11 scale
            ! general INPUT/OUTPUT variables
            L11_C1(s11 : e11), & ! first muskingum parameter
            L11_C2(s11 : e11), & ! second muskigum parameter
            L11_qOUT(s11 : e11), & ! routed runoff flowing out of L11 cell
            L11_qTIN(s11 : e11, :), & ! inflow water into the reach at L11
            L11_qTR(s11 : e11, :), & !
            L11_qMod(s11 : e11), &
            mRM_runoff(tt, :) &
          )
          ! -------------------------------------------------------------------
          ! groundwater coupling
          ! -------------------------------------------------------------------
          if (gw_coupling) then
              call calc_river_head(iDomain, L11_Qmod, L0_river_head_mon_sum)
              if (domainDateTime%is_new_month .and. tt > 1) then
                  call avg_and_write_timestep(iDomain, tt, L0_river_head_mon_sum)
              end if
          end if
          ! -------------------------------------------------------------------
          ! reset variables
          ! -------------------------------------------------------------------
          if (processMatrix(8, 1) .eq. 1) then
            ! reset Input variables
            InflowDischarge = 0._dp
            RunToRout = 0._dp
          else if ((processMatrix(8, 1) .eq. 2) .or. (processMatrix(8, 1) .eq. 3)) then
            if ((.not. (tsRoutFactorIn .lt. 1._dp)) .and. do_rout) then
              do jj = 1, nint(tsRoutFactorIn) ! BUG: this should start at 2
                mRM_runoff(tt - jj + 1, :) = mRM_runoff(tt, :)
              end do
              ! reset Input variables
              InflowDischarge = 0._dp
              RunToRout = 0._dp
              ! reset lateral fluxes and time-step counter if routing was done
              if ( riv_temp_pcs%active ) call riv_temp_pcs%reset_timestep()
            end if
            ! if routing is done every time-step, reset river-temp time step
            if (tsRoutFactor .lt. 1._dp .and. riv_temp_pcs%active ) call riv_temp_pcs%reset_timestep()
          end if
        end if

        ! output only for evaluation period
        domainDateTime%tIndex_out = (tt - warmingDays(iDomain) * nTstepDay) ! tt if write out of warming period

        call domainDateTime%increment()

        if ( .not. optimize ) then
          if (any(outputFlxState_mrm) .AND. (processMatrix(8, 1) .NE. 0) ) then
            call mrm_write_output_fluxes( &
              iDomain, & ! Domain id
              level11(iDomain)%nCells, & ! nCells in Domain
              timeStep_model_outputs_mrm, & ! output specification
              domainDateTime, tt, timestep, & ! time specification
              mask11, & ! mask specification
              L11_qmod(s11 : e11) & ! output variables
            )
          end if

        if ((any(outputFlxState)) .and. (domainDateTime%tIndex_out > 0_i4)) then

          if (domainDateTime%tIndex_out == 1) then
#ifdef pgiFortran154
            nc = newOutputDataset(iDomain, mask1, level1(iDomain)%nCells)
#else
            nc = OutputDataset(iDomain, mask1, level1(iDomain)%nCells)
#endif
          end if

          call nc%updateDataset(&
            s1, &
            e1, &
            L1_fSealed(:, 1, domainDateTime%yId), &
            L1_fNotSealed(:, 1, domainDateTime%yId), &
            L1_inter, &
            L1_snowPack, &
            L1_soilMoist, &
            L1_soilMoistSat(:, :, domainDateTime%yId), &
            L1_sealSTW, &
            L1_unsatSTW, &
            L1_satSTW, &
            L1_neutrons, &
            L1_pet_calc, &
            L1_aETSoil, &
            L1_aETCanopy, &
            L1_aETSealed, &
            L1_total_runoff, &
            L1_runoffSeal, &
            L1_fastRunoff, &
            L1_slowRunoff, &
            L1_baseflow, &
            L1_percol, &
            L1_infilSoil, &
            L1_preEffect &
          )

          ! write data
          if (domainDateTime%writeout(timeStep_model_outputs, tt)) then
            call nc%writeTimestep(domainDateTime%tIndex_out * timestep - 1)
          end if

          if(tt == domainDateTime%nTimeSteps) then
            call nc%close()
          end if

        end if
        end if ! <-- if (.not. optimize)

        !----------------------------------------------------------------------
        ! FOR SOIL MOISTURE
        ! NOTE:: modeled soil moisture is averaged according to input time step
        !        soil moisture (timeStep_sm_input)
        !----------------------------------------------------------------------
        if (present(smOptiSim)) then
          ! only for evaluation period - ignore warming days
          if ((tt - warmingDays(iDomain) * nTstepDay) .GT. 0) then
            ! decide for daily, monthly or yearly aggregation
            call smOptiSim(iDomain)%average_per_timestep(L1_smObs(iDomain)%timeStepInput, &
                         domainDateTime%is_new_day, domainDateTime%is_new_month, domainDateTime%is_new_year)
            ! last timestep is already done - write_counter exceeds size(smOptiSim(iDomain)%dataSim, dim=2)
            if (tt /= domainDateTime%nTimeSteps) then
              ! aggregate soil moisture to needed time step for optimization
              call smOptiSim(iDomain)%average_add(sum(L1_soilMoist(:, 1 : nSoilHorizons_sm_input), dim = 2) / &
                              sum(L1_soilMoistSat(:, 1 : nSoilHorizons_sm_input, domainDateTime%yId), dim = 2))
            end if
          end if
        end if


        !----------------------------------------------------------------------
        ! FOR NEUTRONS
        ! NOTE:: modeled neutrons are averaged daily
        !----------------------------------------------------------------------
        if (present(neutronsOptiSim)) then
          ! only for evaluation period - ignore warming days
          if ((tt - warmingDays(iDomain) * nTstepDay) .GT. 0) then
            ! decide for daily, monthly or yearly aggregation
            ! daily
            if (domainDateTime%is_new_day)   then
              call neutronsOptiSim(iDomain)%average()
            end if

            ! last timestep is already done - write_counter exceeds size(sm_opti, dim=2)
            if (tt /= domainDateTime%nTimeSteps) then
              ! aggregate neutrons to needed time step for optimization
              call neutronsOptiSim(iDomain)%average_add(L1_neutrons(s1 : e1))
            end if
          end if
        end if

        !----------------------------------------------------------------------
        ! FOR EVAPOTRANSPIRATION
        ! NOTE:: modeled evapotranspiration is averaged according to input time step
        !        evapotranspiration (timeStep_et_input)
        !----------------------------------------------------------------------
        if (present(etOptiSim)) then
          ! only for evaluation period - ignore warming days
          if ((tt - warmingDays(iDomain) * nTstepDay) .GT. 0) then
            ! decide for daily, monthly or yearly aggregation
            call etOptiSim(iDomain)%increment_counter(L1_etObs(iDomain)%timeStepInput, &
                   domainDateTime%is_new_day, domainDateTime%is_new_month, domainDateTime%is_new_year)

            ! last timestep is already done - write_counter exceeds size(etOptiSim(iDomain)%dataSim, dim=2)
            if (tt /= domainDateTime%nTimeSteps) then
              ! aggregate evapotranspiration to needed time step for optimization
              call etOptiSim(iDomain)%add(sum(L1_aETSoil(s1 : e1, :), dim = 2) * L1_fNotSealed(s1 : e1, 1, domainDateTime%yId) + &
                      L1_aETCanopy(s1 : e1) + &
                      L1_aETSealed(s1 : e1) * L1_fSealed(s1 : e1, 1, domainDateTime%yId))
            end if
          end if
        end if

        !----------------------------------------------------------------------
        ! FOR TWS
        ! NOTE:: modeled tws is averaged according to input time step
        !        (timeStepInput)
        !----------------------------------------------------------------------
        if (present(twsOptiSim)) then
          ! only for evaluation period - ignore warming days
          if ((tt - warmingDays(iDomain) * nTstepDay) > 0) then
            ! decide for daily, monthly or yearly aggregation
            call twsOptiSim(iDomain)%average_per_timestep(L1_twsaObs(iDomain)%timeStepInput, &
                               domainDateTime%is_new_day, domainDateTime%is_new_month, domainDateTime%is_new_year)

            ! last timestep is already done - write_counter exceeds size(twsOptiSim(iDomain)%dataSim, dim=2)
            if (tt /= domainDateTime%nTimeSteps) then
              ! aggregate evapotranspiration to needed time step for optimization
              call twsOptiSim(iDomain)%average_add(L1_inter(s1 : e1) + L1_snowPack(s1 : e1) + L1_sealSTW(s1 : e1) + &
                   L1_unsatSTW(s1 : e1) + L1_satSTW(s1 : e1))
              do gg = 1, nSoilHorizons_mHM
                call twsOptiSim(iDomain)%add(L1_soilMoist (s1 : e1, gg))
              end do
            end if
          end if
        end if

        ! TODO-RIV-TEMP: add OptiSim for river temperature

        ! update the year-dependent domainDateTime%yId (land cover id)
        if (domainDateTime%is_new_year .and. tt < domainDateTime%nTimeSteps) then
          domainDateTime%yId = LCyearId(domainDateTime%year, iDomain)
        end if

      end do TimeLoop !<< TIME STEPS LOOP

      if (allocated(InflowDischarge)) deallocate(InflowDischarge)
       if (domainMeta%doRouting(iDomain)) then
        ! clean runoff variable
        deallocate(RunToRout)
        if ( riv_temp_pcs%active ) call riv_temp_pcs%dealloc_lateral()
      end if

    end do DomainLoop !<< Domain LOOP

    ! =========================================================================
    ! SET RUNOFF OUTPUT VARIABLE
    ! =========================================================================
    if (present(runoff) .and. (processMatrix(8, 1) > 0)) runoff = mRM_runoff

  end SUBROUTINE mhm_eval


END MODULE mo_mhm_eval<|MERGE_RESOLUTION|>--- conflicted
+++ resolved
@@ -127,7 +127,7 @@
                                         L11_netPerm, L11_qMod, L11_qOUT, L11_qTIN, L11_qTR, L11_slope, L11_toN, &
                                         L1_L11_Id, domain_mrm, level11, mRM_runoff, outputFlxState_mrm, &
                                         timeStep_model_outputs_mrm, gw_coupling, L0_river_head_mon_sum, &
-                                        riv_temp_pcs 
+                                        riv_temp_pcs
     use mo_mrm_init, only : variables_default_init_routing
     use mo_mrm_mpr, only : mrm_update_param
     use mo_mrm_restart, only : mrm_read_restart_states
@@ -428,111 +428,59 @@
         !  S    STATE VARIABLES L1
         !  X    FLUXES (L1, L11 levels)
         ! --------------------------------------------------------------------------
-<<<<<<< HEAD
-        call mhm(read_restart, & ! IN C
-             tt, domainDateTime%newTime - 0.5_dp, processMatrix, HorizonDepth_mHM, & ! IN C
-             nCells, nSoilHorizons_mHM, real(nTstepDay, dp), c2TSTu,  & ! IN C
-             neutron_integral_AFast, & ! IN C
-             pack(level1(iDomain)%y, level1(iDomain)%mask), & ! IN L1
-             evap_coeff, fday_prec, fnight_prec, fday_pet, fnight_pet, & ! IN F
-             fday_temp, fnight_temp, & ! IN F
-             L1_temp_weights(s1 : e1, :, :), & ! IN F
-             L1_pet_weights(s1 : e1, :, :), & ! IN F
-             L1_pre_weights(s1 : e1, :, :), & ! IN F
-             read_meteo_weights, & ! IN F
-             L1_pet(s_p5(1) : e_p5(1), iMeteo_p5(1)), & ! INOUT F:PET
-             L1_tmin(s_p5(2) : e_p5(2), iMeteo_p5(2)), & ! IN F:PET
-             L1_tmax(s_p5(3) : e_p5(3), iMeteo_p5(3)), & ! IN F:PET
-             L1_netrad(s_p5(4) : e_p5(4), iMeteo_p5(4)), & ! IN F:PET
-             L1_absvappress(s_p5(5) : e_p5(5), iMeteo_p5(5)), & ! IN F:PET
-             L1_windspeed(s_p5(6) : e_p5(6), iMeteo_p5(6)), & ! IN F:PET
-             L1_pre(s_meteo : e_meteo, iMeteoTS), & ! IN F:Pre
-             L1_temp(s_meteo : e_meteo, iMeteoTS), & ! IN F:Temp
-             L1_fSealed(s1 : e1, 1, domainDateTime%yId), & ! INOUT L1
-             L1_inter(s1 : e1), L1_snowPack(s1 : e1), L1_sealSTW(s1 : e1), & ! INOUT S
-             L1_soilMoist(s1 : e1, :), L1_unsatSTW(s1 : e1), L1_satSTW(s1 : e1), & ! INOUT S
-             L1_neutrons(s1 : e1), & ! INOUT S
-             L1_pet_calc(s1 : e1), & ! INOUT X
-             L1_aETSoil(s1 : e1, :), L1_aETCanopy(s1 : e1), L1_aETSealed(s1 : e1), & ! INOUT X
-             L1_baseflow(s1 : e1), L1_infilSoil(s1 : e1, :), L1_fastRunoff(s1 : e1), & ! INOUT X
-             L1_melt(s1 : e1), L1_percol(s1 : e1), L1_preEffect(s1 : e1), L1_rain(s1 : e1), & ! INOUT X
-             L1_runoffSeal(s1 : e1), L1_slowRunoff(s1 : e1), L1_snow(s1 : e1), & ! INOUT X
-             L1_Throughfall(s1 : e1), L1_total_runoff(s1 : e1), & ! INOUT X
-             L1_alpha(s1 : e1, 1, 1), L1_degDayInc(s1 : e1, 1, domainDateTime%yId), &
-             L1_degDayMax(s1 : e1, 1, domainDateTime%yId), & ! INOUT E1
-             L1_degDayNoPre(s1 : e1, 1, domainDateTime%yId), L1_degDay(s1 : e1, 1, 1), & ! INOUT E1
-             L1_fAsp(s1 : e1, 1, 1), & ! INOUT E1
-             L1_petLAIcorFactor(s1 : e1, domainDateTime%iLAI, domainDateTime%yId), & ! INOUT E1
-             L1_HarSamCoeff(s1 : e1, 1, 1), & ! INOUT E1
-             L1_PrieTayAlpha(s1 : e1, domainDateTime%iLAI, 1), & ! INOUT E1
-             L1_aeroResist(s1 : e1, domainDateTime%iLAI, domainDateTime%yId), & ! INOUT E1
-             L1_surfResist(s1 : e1, domainDateTime%iLAI, 1), L1_fRoots(s1 : e1, :, domainDateTime%yId), & ! INOUT E1
-             L1_maxInter(s1 : e1, domainDateTime%iLAI, 1), L1_karstLoss(s1 : e1, 1, 1), & ! INOUT E1
-             L1_kFastFlow(s1 : e1, 1, domainDateTime%yId), L1_kSlowFlow(s1 : e1, 1, 1), & ! INOUT E1
-             L1_kBaseFlow(s1 : e1, 1, 1), L1_kPerco(s1 : e1, 1, 1), & ! INOUT E1
-             L1_soilMoistFC(s1 : e1, :, domainDateTime%yId), & ! INOUT E1
-             L1_soilMoistSat(s1 : e1, :, domainDateTime%yId), & ! INOUT E1
-             L1_soilMoistExp(s1 : e1, :, domainDateTime%yId), L1_jarvis_thresh_c1(s1 : e1, 1, 1), & ! INOUT E1
-             L1_tempThresh(s1 : e1, 1, domainDateTime%yId), L1_unsatThresh(s1 : e1, 1, 1), & ! INOUT E1
-             L1_sealedThresh(s1 : e1, 1, 1), & ! INOUT E1
-             L1_wiltingPoint(s1 : e1, :, domainDateTime%yId), & ! INOUT E1
-             !>> neutron count
-             L1_No_Count(s1:e1, 1, 1),  &                     ! INOUT E1
-             L1_bulkDens(s1:e1,     :, domainDateTime%yId), & ! INOUT E1
-             L1_latticeWater(s1:e1, :, domainDateTime%yId), & ! INOUT E1
-             L1_COSMICL3(s1:e1,     :, domainDateTime%yId)  & ! INOUT E1
-             )      
- 
-=======
         call mhm(read_restart, is_hourly_forcing, & ! IN C
-                tt, domainDateTime%newTime - 0.5_dp, processMatrix, HorizonDepth_mHM, & ! IN C
-                nCells, nSoilHorizons_mHM, real(nTstepDay, dp), c2TSTu,  & ! IN C
-                neutron_integral_AFast, & ! IN C
-                parameterset, & ! IN
-                pack(level1(iDomain)%y, level1(iDomain)%mask), & ! IN L1
-                evap_coeff, fday_prec, fnight_prec, fday_pet, fnight_pet, & ! IN F
-                fday_temp, fnight_temp, & ! IN F
-                L1_temp_weights(s1 : e1, :, :), & ! IN F
-                L1_pet_weights(s1 : e1, :, :), & ! IN F
-                L1_pre_weights(s1 : e1, :, :), & ! IN F
-                read_meteo_weights, & ! IN F
-                L1_pet(s_p5(1) : e_p5(1), iMeteo_p5(1)), & ! INOUT F:PET
-                L1_tmin(s_p5(2) : e_p5(2), iMeteo_p5(2)), & ! IN F:PET
-                L1_tmax(s_p5(3) : e_p5(3), iMeteo_p5(3)), & ! IN F:PET
-                L1_netrad(s_p5(4) : e_p5(4), iMeteo_p5(4)), & ! IN F:PET
-                L1_absvappress(s_p5(5) : e_p5(5), iMeteo_p5(5)), & ! IN F:PET
-                L1_windspeed(s_p5(6) : e_p5(6), iMeteo_p5(6)), & ! IN F:PET
-                L1_pre(s_meteo : e_meteo, iMeteoTS), & ! IN F:Pre
-                L1_temp(s_meteo : e_meteo, iMeteoTS), & ! IN F:Temp
-                L1_fSealed(s1 : e1, 1, domainDateTime%yId), & ! INOUT L1
-                L1_inter(s1 : e1), L1_snowPack(s1 : e1), L1_sealSTW(s1 : e1), & ! INOUT S
-                L1_soilMoist(s1 : e1, :), L1_unsatSTW(s1 : e1), L1_satSTW(s1 : e1), & ! INOUT S
-                L1_neutrons(s1 : e1), & ! INOUT S
-                L1_pet_calc(s1 : e1), & ! INOUT X
-                L1_aETSoil(s1 : e1, :), L1_aETCanopy(s1 : e1), L1_aETSealed(s1 : e1), & ! INOUT X
-                L1_baseflow(s1 : e1), L1_infilSoil(s1 : e1, :), L1_fastRunoff(s1 : e1), & ! INOUT X
-                L1_melt(s1 : e1), L1_percol(s1 : e1), L1_preEffect(s1 : e1), L1_rain(s1 : e1), & ! INOUT X
-                L1_runoffSeal(s1 : e1), L1_slowRunoff(s1 : e1), L1_snow(s1 : e1), & ! INOUT X
-                L1_Throughfall(s1 : e1), L1_total_runoff(s1 : e1), & ! INOUT X
-                L1_alpha(s1 : e1, 1, 1), L1_degDayInc(s1 : e1, 1, domainDateTime%yId), &
-                L1_degDayMax(s1 : e1, 1, domainDateTime%yId), & ! INOUT E1
-                L1_degDayNoPre(s1 : e1, 1, domainDateTime%yId), L1_degDay(s1 : e1, 1, 1), & ! INOUT E1
-                L1_fAsp(s1 : e1, 1, 1), & ! INOUT E1
-                L1_petLAIcorFactor(s1 : e1, domainDateTime%iLAI, domainDateTime%yId), & ! INOUT E1
-                L1_HarSamCoeff(s1 : e1, 1, 1), & ! INOUT E1
-                L1_PrieTayAlpha(s1 : e1, domainDateTime%iLAI, 1), & ! INOUT E1
-                L1_aeroResist(s1 : e1, domainDateTime%iLAI, domainDateTime%yId), & ! INOUT E1
-                L1_surfResist(s1 : e1, domainDateTime%iLAI, 1), L1_fRoots(s1 : e1, :, domainDateTime%yId), & ! INOUT E1
-                L1_maxInter(s1 : e1, domainDateTime%iLAI, 1), L1_karstLoss(s1 : e1, 1, 1), & ! INOUT E1
-                L1_kFastFlow(s1 : e1, 1, domainDateTime%yId), L1_kSlowFlow(s1 : e1, 1, 1), & ! INOUT E1
-                L1_kBaseFlow(s1 : e1, 1, 1), L1_kPerco(s1 : e1, 1, 1), & ! INOUT E1
-                L1_soilMoistFC(s1 : e1, :, domainDateTime%yId), & ! INOUT E1
-                L1_soilMoistSat(s1 : e1, :, domainDateTime%yId), & ! INOUT E1
-                L1_soilMoistExp(s1 : e1, :, domainDateTime%yId), L1_jarvis_thresh_c1(s1 : e1, 1, 1), & ! INOUT E1
-                L1_tempThresh(s1 : e1, 1, domainDateTime%yId), L1_unsatThresh(s1 : e1, 1, 1), & ! INOUT E1
-                L1_sealedThresh(s1 : e1, 1, 1), & ! INOUT E1
-                L1_wiltingPoint(s1 : e1, :, domainDateTime%yId)) ! INOUT E1
->>>>>>> 586f2843
+          tt, domainDateTime%newTime - 0.5_dp, processMatrix, HorizonDepth_mHM, & ! IN C
+          nCells, nSoilHorizons_mHM, real(nTstepDay, dp), c2TSTu,  & ! IN C
+          neutron_integral_AFast, & ! IN C
+          pack(level1(iDomain)%y, level1(iDomain)%mask), & ! IN L1
+          evap_coeff, fday_prec, fnight_prec, fday_pet, fnight_pet, & ! IN F
+          fday_temp, fnight_temp, & ! IN F
+          L1_temp_weights(s1 : e1, :, :), & ! IN F
+          L1_pet_weights(s1 : e1, :, :), & ! IN F
+          L1_pre_weights(s1 : e1, :, :), & ! IN F
+          read_meteo_weights, & ! IN F
+          L1_pet(s_p5(1) : e_p5(1), iMeteo_p5(1)), & ! INOUT F:PET
+          L1_tmin(s_p5(2) : e_p5(2), iMeteo_p5(2)), & ! IN F:PET
+          L1_tmax(s_p5(3) : e_p5(3), iMeteo_p5(3)), & ! IN F:PET
+          L1_netrad(s_p5(4) : e_p5(4), iMeteo_p5(4)), & ! IN F:PET
+          L1_absvappress(s_p5(5) : e_p5(5), iMeteo_p5(5)), & ! IN F:PET
+          L1_windspeed(s_p5(6) : e_p5(6), iMeteo_p5(6)), & ! IN F:PET
+          L1_pre(s_meteo : e_meteo, iMeteoTS), & ! IN F:Pre
+          L1_temp(s_meteo : e_meteo, iMeteoTS), & ! IN F:Temp
+          L1_fSealed(s1 : e1, 1, domainDateTime%yId), & ! INOUT L1
+          L1_inter(s1 : e1), L1_snowPack(s1 : e1), L1_sealSTW(s1 : e1), & ! INOUT S
+          L1_soilMoist(s1 : e1, :), L1_unsatSTW(s1 : e1), L1_satSTW(s1 : e1), & ! INOUT S
+          L1_neutrons(s1 : e1), & ! INOUT S
+          L1_pet_calc(s1 : e1), & ! INOUT X
+          L1_aETSoil(s1 : e1, :), L1_aETCanopy(s1 : e1), L1_aETSealed(s1 : e1), & ! INOUT X
+          L1_baseflow(s1 : e1), L1_infilSoil(s1 : e1, :), L1_fastRunoff(s1 : e1), & ! INOUT X
+          L1_melt(s1 : e1), L1_percol(s1 : e1), L1_preEffect(s1 : e1), L1_rain(s1 : e1), & ! INOUT X
+          L1_runoffSeal(s1 : e1), L1_slowRunoff(s1 : e1), L1_snow(s1 : e1), & ! INOUT X
+          L1_Throughfall(s1 : e1), L1_total_runoff(s1 : e1), & ! INOUT X
+          L1_alpha(s1 : e1, 1, 1), L1_degDayInc(s1 : e1, 1, domainDateTime%yId), &
+          L1_degDayMax(s1 : e1, 1, domainDateTime%yId), & ! INOUT E1
+          L1_degDayNoPre(s1 : e1, 1, domainDateTime%yId), L1_degDay(s1 : e1, 1, 1), & ! INOUT E1
+          L1_fAsp(s1 : e1, 1, 1), & ! INOUT E1
+          L1_petLAIcorFactor(s1 : e1, domainDateTime%iLAI, domainDateTime%yId), & ! INOUT E1
+          L1_HarSamCoeff(s1 : e1, 1, 1), & ! INOUT E1
+          L1_PrieTayAlpha(s1 : e1, domainDateTime%iLAI, 1), & ! INOUT E1
+          L1_aeroResist(s1 : e1, domainDateTime%iLAI, domainDateTime%yId), & ! INOUT E1
+          L1_surfResist(s1 : e1, domainDateTime%iLAI, 1), L1_fRoots(s1 : e1, :, domainDateTime%yId), & ! INOUT E1
+          L1_maxInter(s1 : e1, domainDateTime%iLAI, 1), L1_karstLoss(s1 : e1, 1, 1), & ! INOUT E1
+          L1_kFastFlow(s1 : e1, 1, domainDateTime%yId), L1_kSlowFlow(s1 : e1, 1, 1), & ! INOUT E1
+          L1_kBaseFlow(s1 : e1, 1, 1), L1_kPerco(s1 : e1, 1, 1), & ! INOUT E1
+          L1_soilMoistFC(s1 : e1, :, domainDateTime%yId), & ! INOUT E1
+          L1_soilMoistSat(s1 : e1, :, domainDateTime%yId), & ! INOUT E1
+          L1_soilMoistExp(s1 : e1, :, domainDateTime%yId), L1_jarvis_thresh_c1(s1 : e1, 1, 1), & ! INOUT E1
+          L1_tempThresh(s1 : e1, 1, domainDateTime%yId), L1_unsatThresh(s1 : e1, 1, 1), & ! INOUT E1
+          L1_sealedThresh(s1 : e1, 1, 1), & ! INOUT E1
+          L1_wiltingPoint(s1 : e1, :, domainDateTime%yId), & ! INOUT E1
+          !>> neutron count
+          L1_No_Count(s1:e1, 1, 1),  &                     ! INOUT E1
+          L1_bulkDens(s1:e1,     :, domainDateTime%yId), & ! INOUT E1
+          L1_latticeWater(s1:e1, :, domainDateTime%yId), & ! INOUT E1
+          L1_COSMICL3(s1:e1,     :, domainDateTime%yId)  & ! INOUT E1
+        )
 
         ! call mRM routing
         if (domainMeta%doRouting(iDomain)) then
