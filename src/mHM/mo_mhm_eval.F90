--- conflicted
+++ resolved
@@ -84,11 +84,7 @@
   SUBROUTINE mhm_eval(parameterset, opti_domain_indices, runoff, smOptiSim, neutronsOptiSim, etOptiSim, twsOptiSim)
 
     use mo_optimization_types, only : optidata_sim
-<<<<<<< HEAD
-    use mo_common_datetime_type, only : datetimeinfo, nTstepDay, simPer, timeStep, landCoverPeriods, laiPeriods
-=======
-    use mo_common_datetime_type, only : datetimeinfo, LCyearId, nTstepDay, simPer, timeStep, nTstepForcingDay
->>>>>>> 5593747e
+    use mo_common_datetime_type, only : datetimeinfo, nTstepDay, nTstepForcingDay, simPer, timeStep, landCoverPeriods, laiPeriods
     use mo_common_variables, only : mhmFileRestartIn, mrmFileRestartIn, global_parameters_name, &
                                             optimize, readPer, read_restart, &
                                             warmingDays, c2TSTu, level1, domainMeta, processMatrix
