!>       \file mhm_driver.f90

!>       \brief Distributed precipitation-runoff model mHM

!>       \details This is the main driver of mHM, which calls
!>       one instance of mHM for a multiple domains and a given period.
!>       \image html  mhm5-logo.png "Typical mHM cell"
!>       \image latex mhm5-logo.pdf "Typical mHM cell" width=10cm

!>       \authors Luis Samaniego & Rohini Kumar (UFZ)

!>       \date Jun 2018

!>       \version \htmlinclude version.txt \latexinclude version.txt

!>       \copyright (c) \f$2005 - \the\year{}\f$, Helmholtz-Zentrum fuer Umweltforschung GmbH - UFZ.
!!       All rights reserved.
!!
!!       This code is a property of:
!!
!!       ----------------------------------------------------------
!!
!!       Helmholtz-Zentrum fuer Umweltforschung GmbH - UFZ
!!       Registered Office: Leipzig
!!       Registration Office: Amtsgericht Leipzig
!!       Trade Register: Nr. B 4703
!!       Chairman of the Supervisory Board: MinDirig Wilfried Kraus
!!       Scientific Director: Prof. Dr. Georg Teutsch
!!       Administrative Director: Dr. Heike Grassmann
!!
!!       ----------------------------------------------------------
!!
!!       NEITHER UFZ NOR THE DEVELOPERS MAKES ANY WARRANTY,
!!       EXPRESS OR IMPLIED, OR ASSUMES ANY LIABILITY FOR THE USE
!!       OF THIS SOFTWARE. If software is modified to produce
!!       derivative works, such modified software should be
!!       clearly marked, so as not to confuse it with the version
!!       available from UFZ.  This code can be used for research
!!       purposes ONLY provided that the following sources are
!!       acknowledged:
!!
!!       Samaniego L., Kumar R., Attinger S. (2010): Multiscale
!!       parameter regionalization of a grid-based hydrologic
!!       model at the mesoscale.  Water Resour. Res., 46,
!!       W05523, doi:10.1029/2008WR007327.
!!
!!       Kumar, R., L. Samaniego, and S. Attinger (2013), Implications
!!       of distributed hydrologic model parameterization on water
!!       fluxes at multiple scales and locations, Water Resour. Res.,
!!       49, doi:10.1029/2012WR012195.
!!
!!       For commercial applications you have to consult the
!!       authorities of the UFZ.

! Modifications:
! Stephan Thober                Nov 2013 - added read in of latitude longitude fields
! Matthias Zink                 Mar 2013 - edited screen output for gauges added inflow gauges
! Matthias Cuntz & Juliane Mai  Mar 2014 - Likelihood Kavetski uses 2 more parameters for the
!                                          error model global_parameters -> local_parameters
! Rohini Kumar                  Apr 2014 - implementation of the mHM run on a single cell configuration
!                                          also for the routing mode.
!                                        - run mHM at the input data level i.e. L0 grid
! Rohini Kumar                  May 2014 - model run on a regular lat-lon grid or on a regular X-Y coordinate system
! Stephan Thober                May 2014 - moved read meteo forcings to mo_mhm_eval
! Matthias Cuntz & Juliane Mai  Nov 2014 - LAI input from daily, monthly or yearly files
! Matthias Zink                 Mar 2015 - added optional soil mositure read in for calibration
! Luis Samaniego                Jul 2015 - added temporal directories for optimization
! Stephan Thober                Aug 2015 - removed routing related variables
! Stephan Thober                Oct 2015 - reorganized optimization (now compatible with mRM)
! Oldrich Rakovec, Rohini Kumar Oct 2015 - added reading of domain averaged TWS and objective function 15
!                                          for simultaneous calibration based on runoff and TWS
! Rohini Kumar                  Mar 2016 - options to handle different soil databases modified MPR to included
!                                          soil horizon specific properties/parameters
! Stephan Thober                Nov 2016 - implemented adaptive timestep for routing
! Rohini Kumar                  Dec 2016 - options to read (monthly mean) LAI fields
! Robert Schweppe               Jun 2018 - refactoring and reformatting
! Maren Kaluza                  Oct 2019 - TWS to data structure
! M.C. Demirel, Simon Stisen    Jun 2020 - New Soil Moisture Process: Feddes and FC dependency on root fraction coefficient processCase(3) = 4
! Sebastian Müller              Nov 2021 - refactoring driver to use provided interfaces
PROGRAM mhm_driver
<<<<<<< HEAD

  USE mo_file, ONLY : &
          version, version_date, file_main, &      ! main info
          file_namelist_mhm, unamelist_mhm, &      ! filename of namelist: main setup
          file_namelist_mhm_param, unamelist_mhm_param, &      ! filename of namelist: mhm model parameter
          file_defOutput                                               ! filename of namelist: output setup
  USE mo_finish, ONLY : finish                         ! Finish with style
  USE mo_global_variables, ONLY : &
          dirPrecipitation, &      ! directories
          dirTemperature, &      ! directories
          dirReferenceET, &      ! PET input path  if process 5 is 'PET is input' (case 0)
          dirMinTemperature, dirMaxTemperature, &      ! PET input paths if process 5 is Hargreaves-Samani  (case 1)
          dirNetRadiation, &      ! PET input paths if process 5 is Priestley-Taylor (case 2)
          dirabsVapPressure, dirwindspeed, &      ! PET input paths if process 5 is Penman-Monteith  (case 3)
          timestep_model_inputs, & !frequency of input read
          L1_twsaObs, &
          L1_etObs, &
          L1_neutronsObs, &
          L1_smObs, &
          are_parameter_initialized, &
          pathMprNml
  USE mo_optimization_types, ONLY : &
          optidata ! type for opti data
  USE mo_common_variables, ONLY : &
          optimize, opti_function, &                                   ! optimization on/off and optimization method
          write_restart, &      ! restart writing flags
          mhmFileRestartOut, &
          dirConfigOut, &
          dirIn, & ! directories
          dirOut, & ! directories
          L0_Domain, &
          domainMeta, &
#ifdef MPI
          comm, &
#endif
          processMatrix, &      ! domain information,  processMatrix
          global_parameters, global_parameters_name      ! mhm parameters (gamma) and their clear names
  use mo_common_datetime_type, only: &
        nTstepDay, &      ! number of timesteps per day (former: NAGG)
        simPer      ! simulation period
  USE mo_kind, ONLY : i4, dp                         ! number precision
  use mo_message, only : error_message, message          ! For print out
  USE mo_meteo_forcings, ONLY : prepare_meteo_forcings_data
  USE mo_mhm_eval, ONLY : mhm_eval
  USE mo_read_optional_data, ONLY : readOptidataObs ! read optional observed data
  USE mo_common_read_config, ONLY : common_read_config, &       ! Read main configuration files
                                    check_optimization_settings ! Read main configuration files
  USE mo_mhm_read_config, ONLY : mhm_read_config                    ! Read main configuration files
  USE mo_restart, ONLY : write_restart_files
  USE mo_startup, ONLY : mhm_initialize
  USE mo_string_utils, ONLY : num2str, separator             ! String magic
  USE mo_timer, ONLY : &
          timers_init, timer_start, timer_stop, timer_get              ! Timing of processes
  USE mo_write_ascii, ONLY : &
          write_configfile, &      ! Writing Configuration file
          write_optifile, &      ! Writing optimized parameter set and objective
          write_optinamelist     ! Writing optimized parameter set to a namelist
  USE mo_objective_function, ONLY : &
#ifdef MPI
          objective_subprocess, &
          objective_master, &
#endif
          objective                 ! objective functions and likelihoods
  USE mo_optimization, ONLY : optimization
  USE mo_mrm_objective_function_runoff, ONLY : &
#ifdef MPI
          single_objective_runoff_master, &
          single_objective_runoff_subprocess, &
#endif
          single_objective_runoff
  USE mo_mrm_init, ONLY : mrm_init, mrm_configuration
  USE mo_mrm_write, only : mrm_write

  !$ USE omp_lib, ONLY : OMP_GET_NUM_THREADS           ! OpenMP routines
#ifdef MPI
  USE mpi_f08
#endif

#ifdef NAG
  USE f90_unix_dir, ONLY : CHDIR, GETCWD
#endif
  USE mo_check, ONLY: check_dir
=======
  use mo_common_variables, only: optimize
  use mo_common_mpi_tools, only: &
    mpi_tools_init, &
    mpi_tools_finalize
  use mo_mhm_cli, only: parse_command_line
  use mo_mhm_interface, only: &
    mhm_interface_init, &
    mhm_interface_run, &
    mhm_interface_run_optimization, &
    mhm_interface_finalize
>>>>>>> 0ebfb23a

  IMPLICIT NONE

  ! setup MPI if wanted (does nothing if not compiled with MPI support)
  call mpi_tools_init()

<<<<<<< HEAD
  call message()
  call message('# of domains:         ', trim(num2str(domainMeta%overallNumberOfDomains)))
  call message()
  call message('  Input data directories:')
  do iDomain = 1, domainMeta%nDomains
    domainID = domainMeta%indices(iDomain)
    call message('  --------------')
    call message('      DOMAIN                  ', num2str(domainID, '(I3)'))
    call message('  --------------')
    call message('    Configuration file for MPR: ', trim(pathMprNml(L0_Domain(iDomain))))
    call check_dir(dirPrecipitation(iDomain), "Precipitation directory:", .false., 4, 30)
    call check_dir(dirTemperature(iDomain), "Temperature directory:", .false., 4, 30)
    select case (processMatrix(5, 1))
      case(-1 : 0) ! PET is input
        call check_dir(dirReferenceET(iDomain), "PET directory:", .false., 4, 30)
      case(1) ! Hargreaves-Samani
        call check_dir(dirMinTemperature(iDomain), "Min. temperature directory:", .false., 4, 30)
        call check_dir(dirMaxTemperature(iDomain), "Max. temperature directory:", .false., 4, 30)
      case(2) ! Priestely-Taylor
        call check_dir(dirNetRadiation(iDomain), "Net radiation directory:", .false., 4, 30)
      case(3) ! Penman-Monteith
        call check_dir(dirNetRadiation(iDomain), "Net radiation directory:", .false., 4, 30)
        call check_dir(dirabsVapPressure(iDomain), "Abs. vap. press. directory:", .false., 4, 30)
        call check_dir(dirwindspeed(iDomain), "Windspeed directory:", .false., 4, 30)
    end select
    call check_dir(dirOut(iDomain), "Output directory:", .true., 4, 30)
    call check_dir(dirOut(iDomain), "Input  directory:", .true., 4, 30)
    call message()
  end do
=======
  ! parse command line arguments
  call parse_command_line()
>>>>>>> 0ebfb23a

  ! initialize mhm
  call mhm_interface_init()

  ! RUN OR OPTIMIZE
  if (optimize) then
    call mhm_interface_run_optimization()
  else
    ! single mhm run with current settings
    call mhm_interface_run()
  end if

  ! WRITE RESTART files and RUNOFF and finish
  call mhm_interface_finalize()

  ! finalize MPI (does nothing if not compiled with MPI support)
  call mpi_tools_finalize()

END PROGRAM mhm_driver<|MERGE_RESOLUTION|>--- conflicted
+++ resolved
@@ -78,90 +78,6 @@
 ! M.C. Demirel, Simon Stisen    Jun 2020 - New Soil Moisture Process: Feddes and FC dependency on root fraction coefficient processCase(3) = 4
 ! Sebastian Müller              Nov 2021 - refactoring driver to use provided interfaces
 PROGRAM mhm_driver
-<<<<<<< HEAD
-
-  USE mo_file, ONLY : &
-          version, version_date, file_main, &      ! main info
-          file_namelist_mhm, unamelist_mhm, &      ! filename of namelist: main setup
-          file_namelist_mhm_param, unamelist_mhm_param, &      ! filename of namelist: mhm model parameter
-          file_defOutput                                               ! filename of namelist: output setup
-  USE mo_finish, ONLY : finish                         ! Finish with style
-  USE mo_global_variables, ONLY : &
-          dirPrecipitation, &      ! directories
-          dirTemperature, &      ! directories
-          dirReferenceET, &      ! PET input path  if process 5 is 'PET is input' (case 0)
-          dirMinTemperature, dirMaxTemperature, &      ! PET input paths if process 5 is Hargreaves-Samani  (case 1)
-          dirNetRadiation, &      ! PET input paths if process 5 is Priestley-Taylor (case 2)
-          dirabsVapPressure, dirwindspeed, &      ! PET input paths if process 5 is Penman-Monteith  (case 3)
-          timestep_model_inputs, & !frequency of input read
-          L1_twsaObs, &
-          L1_etObs, &
-          L1_neutronsObs, &
-          L1_smObs, &
-          are_parameter_initialized, &
-          pathMprNml
-  USE mo_optimization_types, ONLY : &
-          optidata ! type for opti data
-  USE mo_common_variables, ONLY : &
-          optimize, opti_function, &                                   ! optimization on/off and optimization method
-          write_restart, &      ! restart writing flags
-          mhmFileRestartOut, &
-          dirConfigOut, &
-          dirIn, & ! directories
-          dirOut, & ! directories
-          L0_Domain, &
-          domainMeta, &
-#ifdef MPI
-          comm, &
-#endif
-          processMatrix, &      ! domain information,  processMatrix
-          global_parameters, global_parameters_name      ! mhm parameters (gamma) and their clear names
-  use mo_common_datetime_type, only: &
-        nTstepDay, &      ! number of timesteps per day (former: NAGG)
-        simPer      ! simulation period
-  USE mo_kind, ONLY : i4, dp                         ! number precision
-  use mo_message, only : error_message, message          ! For print out
-  USE mo_meteo_forcings, ONLY : prepare_meteo_forcings_data
-  USE mo_mhm_eval, ONLY : mhm_eval
-  USE mo_read_optional_data, ONLY : readOptidataObs ! read optional observed data
-  USE mo_common_read_config, ONLY : common_read_config, &       ! Read main configuration files
-                                    check_optimization_settings ! Read main configuration files
-  USE mo_mhm_read_config, ONLY : mhm_read_config                    ! Read main configuration files
-  USE mo_restart, ONLY : write_restart_files
-  USE mo_startup, ONLY : mhm_initialize
-  USE mo_string_utils, ONLY : num2str, separator             ! String magic
-  USE mo_timer, ONLY : &
-          timers_init, timer_start, timer_stop, timer_get              ! Timing of processes
-  USE mo_write_ascii, ONLY : &
-          write_configfile, &      ! Writing Configuration file
-          write_optifile, &      ! Writing optimized parameter set and objective
-          write_optinamelist     ! Writing optimized parameter set to a namelist
-  USE mo_objective_function, ONLY : &
-#ifdef MPI
-          objective_subprocess, &
-          objective_master, &
-#endif
-          objective                 ! objective functions and likelihoods
-  USE mo_optimization, ONLY : optimization
-  USE mo_mrm_objective_function_runoff, ONLY : &
-#ifdef MPI
-          single_objective_runoff_master, &
-          single_objective_runoff_subprocess, &
-#endif
-          single_objective_runoff
-  USE mo_mrm_init, ONLY : mrm_init, mrm_configuration
-  USE mo_mrm_write, only : mrm_write
-
-  !$ USE omp_lib, ONLY : OMP_GET_NUM_THREADS           ! OpenMP routines
-#ifdef MPI
-  USE mpi_f08
-#endif
-
-#ifdef NAG
-  USE f90_unix_dir, ONLY : CHDIR, GETCWD
-#endif
-  USE mo_check, ONLY: check_dir
-=======
   use mo_common_variables, only: optimize
   use mo_common_mpi_tools, only: &
     mpi_tools_init, &
@@ -172,47 +88,14 @@
     mhm_interface_run, &
     mhm_interface_run_optimization, &
     mhm_interface_finalize
->>>>>>> 0ebfb23a
 
   IMPLICIT NONE
 
   ! setup MPI if wanted (does nothing if not compiled with MPI support)
   call mpi_tools_init()
 
-<<<<<<< HEAD
-  call message()
-  call message('# of domains:         ', trim(num2str(domainMeta%overallNumberOfDomains)))
-  call message()
-  call message('  Input data directories:')
-  do iDomain = 1, domainMeta%nDomains
-    domainID = domainMeta%indices(iDomain)
-    call message('  --------------')
-    call message('      DOMAIN                  ', num2str(domainID, '(I3)'))
-    call message('  --------------')
-    call message('    Configuration file for MPR: ', trim(pathMprNml(L0_Domain(iDomain))))
-    call check_dir(dirPrecipitation(iDomain), "Precipitation directory:", .false., 4, 30)
-    call check_dir(dirTemperature(iDomain), "Temperature directory:", .false., 4, 30)
-    select case (processMatrix(5, 1))
-      case(-1 : 0) ! PET is input
-        call check_dir(dirReferenceET(iDomain), "PET directory:", .false., 4, 30)
-      case(1) ! Hargreaves-Samani
-        call check_dir(dirMinTemperature(iDomain), "Min. temperature directory:", .false., 4, 30)
-        call check_dir(dirMaxTemperature(iDomain), "Max. temperature directory:", .false., 4, 30)
-      case(2) ! Priestely-Taylor
-        call check_dir(dirNetRadiation(iDomain), "Net radiation directory:", .false., 4, 30)
-      case(3) ! Penman-Monteith
-        call check_dir(dirNetRadiation(iDomain), "Net radiation directory:", .false., 4, 30)
-        call check_dir(dirabsVapPressure(iDomain), "Abs. vap. press. directory:", .false., 4, 30)
-        call check_dir(dirwindspeed(iDomain), "Windspeed directory:", .false., 4, 30)
-    end select
-    call check_dir(dirOut(iDomain), "Output directory:", .true., 4, 30)
-    call check_dir(dirOut(iDomain), "Input  directory:", .true., 4, 30)
-    call message()
-  end do
-=======
   ! parse command line arguments
   call parse_command_line()
->>>>>>> 0ebfb23a
 
   ! initialize mhm
   call mhm_interface_init()
