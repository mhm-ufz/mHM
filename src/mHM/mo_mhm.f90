--- conflicted
+++ resolved
@@ -203,11 +203,8 @@
   ! Robert Schweppe                 Nov 2018 - added c2TSTu for unit conversion (moved here from MPR)
   ! Rohini Kumar                    Oct 2021 - Neutron count module to mHM integrate into develop branch (5.11.2)
   ! Stephan Thober                  Jan 2022 - added is_hourly_forcing
-<<<<<<< HEAD
-=======
   ! Sebastian Mueller               May 2022 - added temp_calc and prec_calc for coupling to other models
 
->>>>>>> 7d970434
   subroutine mHM(read_states, is_hourly_forcing, tt, time, processMatrix, horizon_depth, nCells1, nHorizons_mHM, ntimesteps_day, &
                 c2TSTu, neutron_integral_AFast, &
                 latitude, evap_coeff, fday_prec, fnight_prec, fday_pet, &
@@ -274,14 +271,10 @@
     !> tabular for neutron flux approximation
     real(dp), dimension(:), intent(in) :: neutron_integral_AFast
 
-<<<<<<< HEAD
-    ! latitude on level 1
-=======
     !> global mHM parameters
     real(dp), dimension(:), intent(in) :: global_parameters
 
     !> latitude on level 1
->>>>>>> 7d970434
     real(dp), dimension(:), intent(in) :: latitude
 
     !> Evaporation coefficent for free-water surface of that current month
