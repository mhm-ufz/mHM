--- conflicted
+++ resolved
@@ -54,15 +54,11 @@
   ! Modifications:
   ! Stephan Thober Sep 2015 - added L0_mask, L0_elev, and L0_LCover
   ! Stephan Thober May 2016 - added warning message in case no gauge is found in modelling domain
-<<<<<<< HEAD
-  ! Matthias Kelbling Aug 2017 - added L11_flow_accumulation to Initialize Stream Network
+  ! Matthias Kelbling Aug 2017 - added L11_flow_accumulation to Initialize Stream Netwo  
+  ! Lennart Schueler May 2018 - added initialization for groundwater coupling
   ! Stephan Thober Jun 2018 - refactored for mpr_extract version
-=======
-  ! Lennart Schueler May 2018 - added initialization for groundwater coupling
-
->>>>>>> f644a443
-
-  
+
+
   subroutine mrm_init(file_namelist, unamelist, file_namelist_param, unamelist_param)
 
     use mo_common_constants, only : nodata_dp, nodata_i4
@@ -87,11 +83,8 @@
                                  mrm_read_total_runoff, mrm_read_bankfull_runoff
     use mo_mrm_restart, only : mrm_read_restart_config
     use mo_read_latlon, only : read_latlon
-<<<<<<< HEAD
+    use mo_mrm_river_head, only: init_masked_zeros_l0, create_output, calc_channel_elevation
     use mo_mrm_mpr, only : mrm_init_param
-=======
-    use mo_mrm_river_head, only: init_masked_zeros_l0, create_output, calc_channel_elevation
->>>>>>> f644a443
 
     implicit none
 
@@ -157,40 +150,40 @@
         call read_grid_info(iBasin, dirRestartIn(iBasin), "11", "mRM", level11(iBasin))
         call mrm_read_restart_config(iBasin, dirRestartIn(iBasin))
       else
-         if (iBasin .eq. 1) then
-            call L0_check_input_routing(L0_Basin(iBasin))
-            if (mrm_coupling_mode .eq. 0_i4) then
-               call L0_grid_setup(level0(L0_Basin(iBasin)))
-            end if
-         else if ((L0_Basin(iBasin) .ne. L0_Basin(iBasin - 1))) then
-            call L0_check_input_routing(L0_Basin(iBasin))
-            if (mrm_coupling_mode .eq. 0_i4) then
-               call L0_grid_setup(level0(L0_Basin(iBasin)))
-            end if
-         end if
-
-         if (mrm_coupling_mode .eq. 0_i4) then
-            call init_lowres_level(level0(L0_Basin(iBasin)), resolutionHydrology(iBasin), &
-                 level1(iBasin), l0_l1_remap(iBasin))
-         end if
-         call init_lowres_level(level0(L0_Basin(iBasin)), resolutionRouting(iBasin), &
-              level11(iBasin), l0_l11_remap(iBasin))
-         call init_lowres_level(level1(iBasin), resolutionRouting(iBasin), &
-              level11(iBasin), l1_l11_remap(iBasin))
-         call L11_L1_mapping(iBasin)
-
-         if (ReadLatLon) then
-            ! read lat lon coordinates of each basin
-            call read_latlon(iBasin, "lon_l11", "lat_l11", "level11", level11(iBasin))
-         else
-            ! allocate the memory and set to nodata
-            allocate(level11(iBasin)%x(level11(iBasin)%nrows, level11(iBasin)%ncols))
-            allocate(level11(iBasin)%y(level11(iBasin)%nrows, level11(iBasin)%ncols))
-            level11(iBasin)%x = nodata_dp
-            level11(iBasin)%y = nodata_dp
-         end if
+        if (iBasin .eq. 1) then
+          call L0_check_input_routing(L0_Basin(iBasin))
+          if (mrm_coupling_mode .eq. 0_i4) then
+            call L0_grid_setup(level0(L0_Basin(iBasin)))
+          end if
+        else if ((L0_Basin(iBasin) .ne. L0_Basin(iBasin - 1))) then
+          call L0_check_input_routing(L0_Basin(iBasin))
+          if (mrm_coupling_mode .eq. 0_i4) then
+            call L0_grid_setup(level0(L0_Basin(iBasin)))
+          end if
+        end if
+
+        if (mrm_coupling_mode .eq. 0_i4) then
+          call init_lowres_level(level0(L0_Basin(iBasin)), resolutionHydrology(iBasin), &
+                  level1(iBasin), l0_l1_remap(iBasin))
+        end if
+        call init_lowres_level(level0(L0_Basin(iBasin)), resolutionRouting(iBasin), &
+                level11(iBasin), l0_l11_remap(iBasin))
+        call init_lowres_level(level1(iBasin), resolutionRouting(iBasin), &
+                level11(iBasin), l1_l11_remap(iBasin))
+        call L11_L1_mapping(iBasin)
+
+        if (ReadLatLon) then
+          ! read lat lon coordinates of each basin
+          call read_latlon(iBasin, "lon_l11", "lat_l11", "level11", level11(iBasin))
+        else
+          ! allocate the memory and set to nodata
+          allocate(level11(iBasin)%x(level11(iBasin)%nrows, level11(iBasin)%ncols))
+          allocate(level11(iBasin)%y(level11(iBasin)%nrows, level11(iBasin)%ncols))
+          level11(iBasin)%x = nodata_dp
+          level11(iBasin)%y = nodata_dp
+        end if
       end if
-   end do
+    end do
 
     call set_basin_indices(level11)
     call set_basin_indices(level1)
@@ -239,7 +232,6 @@
         call message('    WARNING: no gauge found within modelling domain')
       end if
     end if
-    
     ! mpr-like definiton of sealed floodplain fraction
     if ((processMatrix(8, 1) .eq. 1_i4) .and. (.not. read_restart)) then
       call L11_fraction_sealed_floodplain(2_i4, .true.)
@@ -360,7 +352,7 @@
 
   subroutine config_output
 
-    use mo_common_variables, only : dirLCover, dirMorpho, nBasins
+    use mo_common_variables, only : dirLCover, dirMorpho, dirOut, nBasins
     use mo_kind, only : i4
     use mo_message, only : message
     use mo_mrm_file, only : file_defOutput, file_namelist_mrm, file_namelist_param_mrm
