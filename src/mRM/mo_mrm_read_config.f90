!> \file mo_read_config_routing.f90

!> \brief read mRM config

!> \details This module contains all mRM subroutines related to
!> reading the mRM configuration either from file or copy from mHM.

!> \authors Stephan Thober
!> \date Aug 2015
module mo_mrm_read_config
  use mo_kind, only : i4, dp
  implicit none
  public :: read_mrm_config_coupling
  public :: read_mrm_config
contains

  ! ------------------------------------------------------------------

  !     NAME
  !         read_mrm_config_coupling

  !     PURPOSE
  !>        \brief Read the coupling mode of mRM
  !
  !>        \details Read the variable mrm_coupling_mode from coupling_config namelist
  !>        There are three options:
  !>        mrm_coupling_mode = 0 - Stand-alone version
  !>                          = 1 - Coupled to a Hydrologic or land-surface model
  !>                          = 2 - Coupled to mHM
  !>
  !>        The difference between the second and third option is the read of the configuration.
  !>        The second option reads the configuration from mrm.nml and parameters from mrm_parameters.nml.
  !>        The third option takes the configuration from mhm.nml and parameters from mhm_parameters.nml.
  !
  !     INTENT(IN)
  !         None
  !
  !     INTENT(INOUT)
  !         None

  !     INTENT(OUT)
  !         None
  !
  !     INTENT(IN), OPTIONAL
  !         None
  !
  !     INTENT(INOUT), OPTIONAL
  !         None
  !
  !     INTENT(OUT), OPTIONAL
  !         None
  !
  !     RETURN
  !         None
  !
  !     RESTRICTIONS
  !>        \note No mrm_coupling_mode greater than 2 can be given.
  !
  !     EXAMPLE
  !       None
  !
  !     LITERATURE
  !       None

  !     HISTORY
  !>        \author Stephan Thober
  !>        \date Aug 2015
  !         Modified, 

  subroutine read_mrm_config_coupling()
    use mo_message, only: message
    use mo_nml, only: open_nml, position_nml, close_nml
    use mo_mrm_file, only: file_namelist_mrm, unamelist_mrm
    use mo_mrm_global_variables, only: mrm_coupling_mode
    implicit none
    namelist /coupling_config/ mrm_coupling_mode
    call open_nml(file_namelist_mrm, unamelist_mrm, quiet=.true.)
    call position_nml('coupling_config', unamelist_mrm)
    read(unamelist_mrm, nml=coupling_config)
    call close_nml(unamelist_mrm)
    ! check whether coupling mode is specified correctly
    if (mrm_coupling_mode .eq. 2) then
#ifndef mrm2mhm
       call message('***ERROR: coupling mode equals 2, but mrm2mhm preprocessor flag is not set while compiling')
       stop
#endif       
    end if
    if (mrm_coupling_mode .eq. 0) then
#ifdef mrm2mhm
       call message('***ERROR: coupling mode equals 0, but mrm2mhm preprocessor flag is set while compiling')
       stop
#endif
    end if
    if (mrm_coupling_mode .gt. 2) then
       call message('***ERROR: coupling mode greater than two is not yet provided')
       stop
    end if
  end subroutine read_mrm_config_coupling

  ! ------------------------------------------------------------------

  !     NAME
  !         read_mrm_config

  !     PURPOSE
  !>        \brief Read the general config of mRM
  !
  !>        \details Depending on the variable mrm_coupling_config, the
  !>        mRM config is either read from mrm.nml and parameters from
  !>        mrm_parameter.nml or copied from mHM.
  !
  !     INTENT(IN)
  !         None
  !
  !     INTENT(INOUT)
  !         None

  !     INTENT(OUT)
  !         None
  !
  !     INTENT(IN), OPTIONAL
  !         None
  !
  !     INTENT(INOUT), OPTIONAL
  !         None
  !
  !     INTENT(OUT), OPTIONAL
  !         None
  !
  !     RETURN
  !         None
  !
  !     RESTRICTIONS
  !         None
  !
  !     EXAMPLE
  !       None
  !
  !     LITERATURE
  !       None

  !     HISTORY
  !>        \author Stephan Thober
  !>        \date Aug 2015
  !         Modified,
  !         Sep 2015, Stephan Thober - removed stop condition when routing resolution is smaller than hydrologic resolution
  !         Oct 2015, Stephan Thober - added NLoutputResults namelist, dirLatLon to directories_general namelist,
  !                                    and readLatLon flag
  subroutine read_mrm_config(readLatLon)
    use mo_julian, only: dec2date, date2dec
    use mo_message, only: message
    use mo_nml, only: open_nml, position_nml, close_nml
    use mo_mrm_constants, only: nodata_i4, &
         maxNoGauges, & ! maximum number of allowed gauges
         maxNLcovers, & ! maximum number of allowed LCover scenes
         maxNoBasins ! maximum number of allowed basins
    use mo_mrm_file, only: file_namelist_mrm, unamelist_mrm, file_namelist_param_mrm, &
         file_defOutput, udefOutput
    use mo_string_utils, only: num2str
    use mo_mrm_global_variables, only : &
         nTstepDay, & ! # of time steps per day
         timestep, & ! timestep of routing [h]
         iFlag_cordinate_sys, & ! model run cordinate system
         nGaugesTotal, gauge, & ! number of evaluation gauges and gauge informations 
         nInflowGaugesTotal, InflowGauge, & ! number of inflow gauges and gauge informations
         dirCommonFiles, & ! directory where common input files should be located for all modeled basins
         dirConfigOut, &
         dirMorpho, & ! Directory where morphological files are located
         dirLCover, & ! Directory where land cover files are located
         dirGauges, & ! Directory where discharge files are located
         dirTotalRunoff, & ! Directory where simulated runoff files are located
         dirOut, & ! Directory where output is written to
         dirRestartOut, & ! Directory where output of restart is written
         dirRestartIn, & ! Directory where input of restart is read from
         dirLatLon, & ! directories where LatLon file is located
         is_start, & ! flag for first timestep
         resolutionRouting, & ! resolution of routing
         resolutionHydrology, & ! resolution of Hydrology
         L0_Basin, & ! L0_Basin ID
         optimize, & ! if mhm runs in optimization mode or not
         opti_method, & ! optimization algorithm used
         opti_function, & ! objective function to be optimized
         read_restart, & ! flag reading restart
         write_restart, & ! flag writing restart
         perform_mpr, & ! switch for performing mpr
         nBasins, & ! number of basins
         simPer, &
         evalPer, &
         warmingdays_mrm, &
         warmPer, &
         timestep_model_inputs, &
         fracSealed_cityArea, nLcoverScene, & ! land cover information
         LCYearId, &
         LCfilename, &
         nIterations, & ! number of iterations in optimization
         seed, & ! seed used for optimization
         dds_r, & ! DDS: perturbation rate
         sa_temp, & ! SA: initial temperature
         sce_ngs, sce_npg, sce_nps, & ! SCE: # complexes, # points per complex,
         !                            !      # points per subcomplex
         mcmc_opti,                 & ! MCMC: if optimization mode of MCMC or only uncertainty estimation
         mcmc_error_params,         & !       parameters of error model used in likelihood 
         mrm_global_parameters, &
         basin_mrm, &
         timeStep_model_outputs_mrm, & ! timestep for writing model outputs
         outputFlxState_mrm, & ! definition which output to write
         period ! structure for time periods

    implicit none
    ! input variables
    ! output variables
    logical, intent(out) :: readLatLon
    !
    ! local variables
    integer(i4),    dimension(maxNoBasins)             :: NoGauges_basin
    integer(i4),    dimension(maxNoBasins,maxNoGauges) :: Gauge_id
    character(256), dimension(maxNoBasins,maxNoGauges) :: Gauge_filename
    integer(i4),    dimension(maxNoBasins)             :: NoInflowGauges_basin
    integer(i4),    dimension(maxNoBasins,maxNoGauges) :: InflowGauge_id
    character(256), dimension(maxNoBasins,maxNoGauges) :: InflowGauge_filename
    logical,        dimension(maxNoBasins,maxNoGauges) :: InflowGauge_Headwater
    integer(i4)                                        :: iBasin
    integer(i4)                                        :: iGauge
    integer(i4)                                        :: idx
    integer(i4)                                        :: ii
    integer(i4)                                        :: n_true_pars
    real(dp)                                           :: cellFactorRbyH ! conversion factor L11 to L1

    ! namelist variables: direcoteries
    character(256), dimension(maxNoBasins) :: dir_Morpho
    character(256), dimension(maxNoBasins) :: dir_LCover
    character(256), dimension(maxNoBasins) :: dir_Gauges
    character(256), dimension(maxNoBasins) :: dir_Total_Runoff
    character(256), dimension(maxNoBasins) :: dir_Out
    character(256), dimension(maxNoBasins) :: dir_RestartOut
    character(256), dimension(maxNoBasins) :: dir_RestartIn
    character(256), dimension(maxNoBasins) :: dir_LatLon
    ! namelist variables: mainconfig
    real(dp), dimension(maxNoBasins) :: resolution_Routing
    real(dp), dimension(maxNoBasins) :: resolution_Hydrology
    integer(i4), dimension(maxNoBasins) :: L0Basin
    ! namelist variables: LCover
    integer(i4) :: nLcover_scene
    integer(i4), dimension(maxNLCovers) :: LCoverYearStart ! starting year of LCover
    integer(i4), dimension(maxNLCovers) :: LCoverYearEnd ! ending year  of LCover
    character(256), dimension(maxNLCovers) :: LCoverfName ! filename of Lcover file
    ! namelist variables: time_periods
    real(dp) :: jday_frac
    integer(i4), dimension(maxNoBasins) :: warming_Days
    type(period), dimension(maxNoBasins) :: eval_Per
    integer(i4), dimension(maxNoBasins) :: time_step_model_inputs
    character(256) :: para_file ! filename of parameter namelist
    ! for output file namelist
    logical :: file_exists

    ! namelist spatial & temporal resolution, otmization information
    namelist /mainconfig/ timestep, iFlag_cordinate_sys, resolution_Routing, resolution_Hydrology, &
         L0Basin, optimize, opti_method, opti_function, nBasins, read_restart,                     &
         write_restart, perform_mpr
    ! namelist for time settings
    namelist /time_periods/ warming_Days, eval_Per, time_step_model_inputs
    ! namelist for evaluation gauges
    ! define namelists
    ! namelist directories
    namelist /directories_mRM/ dir_Gauges, dir_Total_Runoff
    namelist /directories_general/ dirConfigOut, dirCommonFiles, &
         dir_Morpho, dir_LCover,                         &
         dir_Out, dir_RestartOut,                        &
         dir_RestartIn, dir_LatLon
    namelist/LCover/ fracSealed_cityArea, nLcover_scene, LCoverYearStart, LCoverYearEnd, LCoverfName
    namelist /evaluation_gauges/ nGaugesTotal, NoGauges_basin, Gauge_id, gauge_filename
    ! namelist for inflow gauges
    namelist /inflow_gauges/ nInflowGaugesTotal, NoInflowGauges_basin, InflowGauge_id, &
         InflowGauge_filename, InflowGauge_Headwater
    ! namelist for optimization settings
<<<<<<< HEAD
    namelist/Optimization/ nIterations, seed, dds_r, sa_temp, sce_ngs, sce_npg, sce_nps, mcmc_opti, mcmc_error_params
=======
    namelist/Optimization/ nIterations, seed, dds_r, sa_temp, sce_ngs, sce_npg, sce_nps
    ! namelist defining mRM outputs
    namelist/NLoutputResults/timeStep_model_outputs_mrm, outputFlxState_mrm
>>>>>>> 4c13a2a8

    !===============================================================
    ! INITIALIZATION
    !===============================================================
    para_file = file_namelist_param_mrm
    is_start = .True.
    nGaugesTotal   = nodata_i4
    NoGauges_basin = nodata_i4
    Gauge_id       = nodata_i4
    gauge_filename = num2str(nodata_i4)
    
    !===============================================================
    !  Read namelist main directories
    !===============================================================
    call open_nml(file_namelist_mrm, unamelist_mrm, quiet=.true.)

    !===============================================================
    !  Read namelist specifying the model configuration
    !===============================================================
    call position_nml('mainconfig', unamelist_mrm)
    read(unamelist_mrm, nml=mainconfig)

    if (nBasins .GT. maxNoBasins) then
       call message()
       call message('***ERROR: Number of basins is resticted to ', trim(num2str(maxNoBasins)),'!')
       stop
    end if
    ! allocate patharray sizes
    allocate(resolutionRouting(nBasins))
    allocate(resolutionHydrology(nBasins))
    allocate(L0_Basin(nBasins))
    allocate(dirMorpho(nBasins))
    allocate(dirLCover(nBasins))
    allocate(dirGauges(nBasins))
    allocate(dirTotalRunoff(nBasins))
    allocate(dirOut(nBasins))
    allocate(dirRestartOut(nBasins))
    allocate(dirRestartIn(nBasins))
    allocate(dirLatLon(nBasins))
    resolutionRouting = resolution_Routing(1:nBasins)
    resolutionHydrology = resolution_Hydrology(1:nBasins)
    L0_Basin = L0Basin(1:nBasins)

    !
    ! check for possible options
    if( .NOT. (iFlag_cordinate_sys == 0 .OR. iFlag_cordinate_sys == 1) ) then
       call message()
       call message('***ERROR: coordinate system for the model run should be 0 or 1')
       stop
    end if
    ! check for perform_mpr
    if ( ( .not. read_restart ) .and. ( .not. perform_mpr ) ) then
       call message()
       call message('***ERROR: cannot omit mpr when read_restart is set to .false.')
       stop
    end if

    ! allocate time periods
    allocate(simPer(nBasins))
    allocate(evalPer(nBasins))
    allocate(warmingdays_mrm(nBasins))
    allocate(warmPer(nBasins))
    allocate(timestep_model_inputs(nBasins))

    ! set ntstepday
    nTstepDay = 24_i4/timeStep ! # of time steps per day

    !===============================================================
    !  read simulation time periods incl. warming days
    !===============================================================
    call position_nml('time_periods', unamelist_mrm)
    read(unamelist_mrm, nml=time_periods)
    warmingDays_mrm = warming_Days(1:nBasins)
    evalPer = eval_Per(1:nBasins)
    timestep_model_inputs = time_step_model_inputs(1:nBasins)

    ! consistency check for timestep_model_inputs
    if (       any( timestep_model_inputs .ne. 0 ) .and. &
         .not. all( timestep_model_inputs .ne. 0 ) ) then
       call message()
       call message('***ERROR: timestep_model_inputs either have to be all zero or all non-zero')
       stop
    end if
    ! check for optimzation and timestep_model_inputs options
    if ( optimize .and. ( any(timestep_model_inputs .ne. 0) ) ) then
       call message()
       call message('***ERROR: optimize and chunk read is switched on! (set timestep_model_inputs to zero)')
       stop
    end if

    !===============================================================
    !  determine simulation time period incl. warming days for each
    !  basin
    !===============================================================
    do ii = 1, nBasins
       ! julain days for evaluation period
       jday_frac = date2dec(dd=evalPer(ii)%dStart, mm=evalPer(ii)%mStart, yy=evalPer(ii)%yStart)
       evalPer(ii)%julStart = nint(jday_frac)

       jday_frac = date2dec(dd=evalPer(ii)%dEnd, mm=evalPer(ii)%mEnd, yy=evalPer(ii)%yEnd)
       evalPer(ii)%julEnd  = nint(jday_frac, i4 )

       ! determine warming period
       warmPer(ii)%julStart = evalPer(ii)%julStart - warmingDays_mrm(ii)
       warmPer(ii)%julEnd   = evalPer(ii)%julStart - 1

       jday_frac = real(warmPer(ii)%julStart,dp)
       call dec2date(jday_frac, dd=warmPer(ii)%dStart, mm=warmPer(ii)%mStart, yy=warmPer(ii)%yStart)

       jday_frac = real(warmPer(ii)%julEnd,dp)
       call dec2date(jday_frac, dd=warmPer(ii)%dEnd,   mm=warmPer(ii)%mEnd,   yy=warmPer(ii)%yEnd)

       ! sumulation Period = warming Period + evaluation Period
       simPer(ii)%dStart   = warmPer(ii)%dStart
       simPer(ii)%mStart   = warmPer(ii)%mStart
       simPer(ii)%yStart   = warmPer(ii)%yStart
       simPer(ii)%julStart = warmPer(ii)%julStart
       simPer(ii)%dEnd     = evalPer(ii)%dEnd
       simPer(ii)%mEnd     = evalPer(ii)%mEnd
       simPer(ii)%yEnd     = evalPer(ii)%yEnd
       simPer(ii)%julEnd   = evalPer(ii)%julEnd
    end do

    !===============================================================
    !  Read namelist for mainpaths
    !===============================================================
    call position_nml('directories_mRM', unamelist_mrm)
    read(unamelist_mrm, nml=directories_mRM)
    call position_nml('directories_general', unamelist_mrm)
    read(unamelist_mrm, nml=directories_general)

    dirMorpho = dir_Morpho(1:nBasins)
    dirLCover = dir_LCover(1:nBasins)
    dirGauges = dir_Gauges(1:nBasins)
    dirTotalRunoff = dir_Total_Runoff(1:nBasins)
    dirOut = dir_Out(1:nBasins)
    dirRestartOut = dir_RestartOut(1:nBasins)
    dirRestartIn = dir_RestartIn(1:nBasins)
    dirLatLon = dir_LatLon(1:nBasins)

    !===============================================================
    ! Read land cover information
    !===============================================================
    call position_nml('LCover', unamelist_mrm)
    read(unamelist_mrm, nml=LCover)

    !===============================================================
    ! READ EVALUATION GAUGES
    !===============================================================
    call position_nml('evaluation_gauges', unamelist_mrm)
    read(unamelist_mrm, nml=evaluation_gauges)
       
    if (nGaugesTotal .GT. maxNoGauges) then
       call message()
       call message('***ERROR: mhm.nml: Total number of evaluation gauges is restricted to', num2str(maxNoGauges))
       call message('          Error occured in namlist: evaluation_gauges')
       stop
    end if

    allocate(gauge%gaugeId(nGaugesTotal)) ; gauge%gaugeId  = nodata_i4
    allocate(gauge%basinId(nGaugesTotal)) ; gauge%basinId  = nodata_i4
    allocate(gauge%fName  (nGaugesTotal)) ; gauge%fName(1) = num2str(nodata_i4)
    allocate(basin_mrm%nGauges        (nBasins                           )) ; basin_mrm%nGauges        = nodata_i4
    allocate(basin_mrm%gaugeIdList    (nBasins, maxval(NoGauges_basin(:)))) ; basin_mrm%gaugeIdList    = nodata_i4
    allocate(basin_mrm%gaugeIndexList (nBasins, maxval(NoGauges_basin(:)))) ; basin_mrm%gaugeIndexList = nodata_i4
    allocate(basin_mrm%gaugeNodeList  (nBasins, maxval(NoGauges_basin(:)))) ; basin_mrm%gaugeNodeList  = nodata_i4

    idx = 0
    do iBasin = 1, nBasins
       ! check if NoGauges_basin has a valid value
       if ( NoGauges_basin(iBasin) .EQ. nodata_i4 ) then
          call message()
          call message('***ERROR: mhm.nml: Number of evaluation gauges for subbasin ', &
               trim(adjustl(num2str(iBasin))),' is not defined!')
          call message('          Error occured in namlist: evaluation_gauges')
          stop
       end if

       basin_mrm%nGauges(iBasin) = NoGauges_basin(iBasin)
       
       do iGauge = 1, NoGauges_basin(iBasin)
          ! check if NoGauges_basin has a valid value
          if (Gauge_id(iBasin,iGauge) .EQ. nodata_i4) then
             call message()
             call message('***ERROR: mhm.nml: ID of evaluation gauge ',        &
                  trim(adjustl(num2str(iGauge))),' for subbasin ', &
                  trim(adjustl(num2str(iBasin))),' is not defined!')
             call message('          Error occured in namlist: evaluation_gauges')
             stop
          else if (trim(gauge_filename(iBasin,iGauge)) .EQ. trim(num2str(nodata_i4))) then
             call message()
             call message('***ERROR: mhm.nml: Filename of evaluation gauge ', &
                  trim(adjustl(num2str(iGauge))),' for subbasin ',  &
                  trim(adjustl(num2str(iBasin))),' is not defined!')
             call message('          Error occured in namlist: evaluation_gauges')
             stop
          end if
          !
          idx = idx + 1
          gauge%basinId(idx) = iBasin
          gauge%gaugeId(idx) = Gauge_id(iBasin,iGauge)
          gauge%fname(idx)   = trim(dirGauges(iBasin)) // trim(gauge_filename(iBasin,iGauge))
          basin_mrm%gaugeIdList(iBasin,iGauge)    = Gauge_id(iBasin,iGauge)
          basin_mrm%gaugeIndexList(iBasin,iGauge) = idx
       end do
    end do

    if ( nGaugesTotal .NE. idx) then
       call message()
       call message('***ERROR: mhm.nml: Total number of evaluation gauges (', trim(adjustl(num2str(nGaugesTotal))), &
            ') different from sum of gauges in subbasins (', trim(adjustl(num2str(idx))), ')!')
       call message('          Error occured in namlist: evaluation_gauges')
       stop
    end if
    
    !===============================================================
    ! Read inflow gauge information
    !===============================================================
    
    nInflowGaugesTotal   = 0
    NoInflowGauges_basin = 0
    InflowGauge_id       = nodata_i4
    InflowGauge_filename = num2str(nodata_i4)

    call position_nml('inflow_gauges', unamelist_mrm)
    read(unamelist_mrm, nml=inflow_gauges)

    if (nInflowGaugesTotal .GT. maxNoGauges) then
       call message()
       call message('***ERROR: mhm.nml:read_gauge_lut: Total number of inflow gauges is restricted to', num2str(maxNoGauges))
       call message('          Error occured in namlist: inflow_gauges')
       stop
    end if


    ! allocation - max() to avoid allocation with zero, needed for mhm call
    allocate(InflowGauge%gaugeId (max(1,nInflowGaugesTotal)))
    allocate(InflowGauge%basinId (max(1,nInflowGaugesTotal)))
    allocate(InflowGauge%fName   (max(1,nInflowGaugesTotal)))
    allocate(basin_mrm%nInflowGauges        (nBasins                                 ))
    allocate(basin_mrm%InflowGaugeIdList    (nBasins, max(1, maxval(NoInflowGauges_basin(:)))))
    allocate(basin_mrm%InflowGaugeHeadwater (nBasins, max(1, maxval(NoInflowGauges_basin(:)))))
    allocate(basin_mrm%InflowGaugeIndexList (nBasins, max(1, maxval(NoInflowGauges_basin(:)))))
    allocate(basin_mrm%InflowGaugeNodeList  (nBasins, max(1, maxval(NoInflowGauges_basin(:)))))
    ! dummy initialization
    InflowGauge%gaugeId = nodata_i4
    InflowGauge%basinId = nodata_i4
    InflowGauge%fName   = num2str(nodata_i4)
    basin_mrm%nInflowGauges        = 0
    basin_mrm%InflowGaugeIdList    = nodata_i4
    basin_mrm%InflowGaugeHeadwater = .FALSE.
    basin_mrm%InflowGaugeIndexList = nodata_i4
    basin_mrm%InflowGaugeNodeList  = nodata_i4

    idx = 0
    do iBasin = 1, nBasins

       ! no inflow gauge for subbasin i
       if (NoInflowGauges_basin(iBasin) .EQ. nodata_i4) then
          NoInflowGauges_basin(iBasin)       = 0
       end if

       basin_mrm%nInflowGauges(iBasin) = NoInflowGauges_basin(iBasin)

       do iGauge = 1, NoInflowGauges_basin(iBasin)
          ! check if NoInflowGauges_basin has a valid value
          if (InflowGauge_id(iBasin,iGauge) .EQ. nodata_i4) then
             call message()
             call message('***ERROR: mhm.nml:ID of inflow gauge ',        &
                  trim(adjustl(num2str(iGauge))),' for subbasin ', &
                  trim(adjustl(num2str(iBasin))),' is not defined!')
             call message('          Error occured in namlist: inflow_gauges')
             stop
          else if (trim(InflowGauge_filename(iBasin,iGauge)) .EQ. trim(num2str(nodata_i4))) then
             call message()
             call message('***ERROR: mhm.nml:Filename of inflow gauge ', &
                  trim(adjustl(num2str(iGauge))),' for subbasin ',  &
                  trim(adjustl(num2str(iBasin))),' is not defined!')
             call message('          Error occured in namlist: inflow_gauges')
             stop
          end if
          !
          idx = idx + 1
          InflowGauge%basinId(idx) = iBasin
          InflowGauge%gaugeId(idx) = InflowGauge_id(iBasin,iGauge)
          InflowGauge%fname(idx)   = trim(dirGauges(iBasin)) // trim(InflowGauge_filename(iBasin,iGauge))
          basin_mrm%InflowGaugeIdList(iBasin,iGauge)    = InflowGauge_id(iBasin,iGauge)
          basin_mrm%InflowGaugeHeadwater(iBasin,iGauge) = InflowGauge_Headwater(iBasin,iGauge)
          basin_mrm%InflowGaugeIndexList(iBasin,iGauge) = idx
       end do
    end do

    if ( nInflowGaugesTotal .NE. idx) then
       call message()
       call message('***ERROR: mhm.nml: Total number of inflow gauges (', trim(adjustl(num2str(nInflowGaugesTotal))), &
            ') different from sum of inflow gauges in subbasins (', trim(adjustl(num2str(idx))), ')!')
       call message('          Error occured in namlist: inflow_gauges')
       stop
    end if

    !===============================================================
    !  determine land cover periods
    !===============================================================
    ! countercheck if land cover covers simulation period
    if (LCoverYearStart(1) .GT. minval(evalPer(1:nBasins)%yStart) ) then
       call message()
       call message('***ERROR: Land cover for warming period is missing!')
       call message('   FILE: mhm.nml, namelist: LCover')
       call message('   SimStart   : ', trim(num2str(minval(evalPer(1:nBasins)%yStart))))
       call message('   LCoverStart: ', trim(num2str(LCoverYearStart(1))))
       stop
    end if
    if (LCoverYearEnd(nLcover_scene) .LT. maxval(evalPer(1:nBasins)%yEnd) ) then
       call message()
       call message('***ERROR: Land cover period shorter than modelling period!')
       call message('   FILE: mhm.nml, namelist: LCover')
       call message('   SimEnd   : ', trim(num2str(maxval(evalPer(1:nBasins)%yEnd))))
       call message('   LCoverEnd: ', trim(num2str(LCoverYearEnd(nLcover_scene))))
       stop
    end if
    !
    allocate(LCYearId(minval(simPer(1:nBasins)%yStart):maxval(simPer(1:nBasins)%yEnd),nBasins))
    LCYearId = nodata_i4
    do iBasin = 1, nBasins
       do ii = 1, nLcover_scene
          ! land cover before model period                        ! land cover after model period
          if ((LCoverYearEnd(ii) .LT. evalPer(iBasin)%yStart) .OR. &
               (LCoverYearStart(ii) .GT. evalPer(iBasin)%yEnd)) then
             cycle
          else if ((LCoverYearStart(ii) .LE. evalPer(iBasin)%yStart) .AND. &
               (LCoverYearEnd(ii) .GE. evalPer(iBasin)%yEnd)) then
             LCyearId(simPer(iBasin)%yStart:simPer(iBasin)%yEnd, iBasin) = ii
             exit
          else if ((LCoverYearStart(ii) .LE. evalPer(iBasin)%yStart) .AND. &
               (LCoverYearEnd(ii) .LT. evalPer(iBasin)%yEnd)) then
             LCyearId(simPer(iBasin)%yStart:LCoverYearEnd(ii), iBasin) = ii
          else if ((LCoverYearStart(ii) .GT. evalPer(iBasin)%yStart) .AND. &
               (LCoverYearEnd(ii) .GE. evalPer(iBasin)%yEnd)) then
             LCyearId(LCoverYearStart(ii):simPer(iBasin)%yEnd, iBasin) = ii
          else
             LCyearId(LCoverYearStart(ii):LCoverYearEnd(ii), iBasin) = ii
          end if
       end do
    end do
    !
    ! correct number of input land cover scenes to number of needed scenes
    nLCoverScene = maxval(LCyearId, mask = (LCyearId .gt. nodata_i4) ) - &
         minval(LCyearId, mask = (LCyearId .gt. nodata_i4) ) + 1
    ! put land cover scenes to corresponding file name and LuT
    allocate(LCfilename(nLCoverScene))
    LCfilename(:) = LCoverfName( minval(LCyearId, mask = ( LCyearId .gt. nodata_i4 ) ) : &
         maxval(LCyearId))
    ! update the ID's
    ! use next line because of Intel11 bug: LCyearId = LCyearId - minval(LCyearId) + 1
    LCyearId(:,:) = LCyearId(:,:) - minval(LCyearId, mask = ( LCyearId .gt. nodata_i4 ) ) + 1
    !
    if ( maxval( simPer(1:nBasins)%julStart ) .eq. minval( simPer(1:nBasins)%julStart) .and. &
         maxval( simPer(1:nBasins)%julEnd   ) .eq. minval( simPer(1:nBasins)%julEnd  ) ) then
       if (any(LCyearId .EQ. nodata_i4)) then
          call message()
          call message('***ERROR: Intermidiate land cover period is missing!')
          call message('   FILE: mhm.nml, namelist: LCover')
          stop
       end if
    else
       call message()
       call message('***WARNING: No check on missing land cover period is performed!')
    end if

    !===============================================================
    ! check matching of resolutions: hydrology, forcing and routing
    !===============================================================
    do ii = 1, nBasins
       cellFactorRbyH = resolutionRouting(ii) / resolutionHydrology(ii)
       call message()
       call message('Basin ', trim(adjustl(num2str(ii))), ': ')
       call message('resolution Hydrology (basin ', trim(adjustl(num2str(ii))), ')     = ', &
            trim(adjustl(num2str(resolutionHydrology(ii)))))
       call message('resolution Routing (basin ', trim(adjustl(num2str(ii))), ')       = ', &
            trim(adjustl(num2str(resolutionRouting(ii)))))
       !
       if(       nint(cellFactorRbyH * 100.0_dp) .eq. 100) then
          call message()
          call message('Resolution of routing and hydrological modeling are equal!')

       else if ( nint(cellFactorRbyH * 100.0_dp) .gt. 100) then
          if( nint(mod(cellFactorRbyH, 2.0_dp) * 100.0_dp) .ne. 0) then
             call message()
             call message('***ERROR: Resolution of routing is not a multiple of hydrological model resolution!')
             call message('   FILE: mhm.nml, namelist: mainconfig, variable: resolutionRouting')
             STOP
          end if
          !
          call message()
          call message('Resolution of routing is bigger than hydrological model resolution by ', &
               trim(adjustl(num2str(nint(cellFactorRbyH)))), ' times !')
       end if
       !
    end do

    call close_nml(unamelist_mrm)
    
    !===============================================================
    ! Read namelist global parameters
    !===============================================================
    call read_mrm_routing_params(1, para_file)

    !===============================================================
    ! Settings for Optimization
    !===============================================================
    call open_nml(file_namelist_mrm, unamelist_mrm, quiet=.true.)
    ! namelist for Optimization settings
    call position_nml('Optimization', unamelist_mrm)
    read(unamelist_mrm, nml=Optimization)
    call close_nml(unamelist_mrm)

    ! check and set default values
    if (nIterations .le. 0_i4) then
       call message('Number of iterations for Optimization (nIterations) must be greater than zero')
       stop
    end if
    if (dds_r .lt. 0.0_dp .or. dds_r .gt. 1.0_dp) then
       call message('dds_r must be between 0.0 and 1.0')
       stop
    end if
    if (sce_ngs .lt. 1_i4) then
       call message ('number of complexes in SCE (sce_ngs) must be at least 1')
       stop
    end if
    ! number of points in each complex: default = 2n+1
    if (sce_npg .lt. 0_i4) then
       n_true_pars = count(nint(mrm_global_parameters(:,4)) .eq. 1)
       sce_npg = 2 * n_true_pars + 1_i4
    end if
    ! number of points in each sub-complex: default = n+1
    if (sce_nps .lt. 0_i4) then
       n_true_pars = count(nint(mrm_global_parameters(:,4)) .eq. 1)
       sce_nps = n_true_pars + 1_i4
    end if
    if (sce_npg .lt. sce_nps) then
       call message ('number of points per complex (sce_npg) must be greater or')
       call message ('equal number of points per sub-complex (sce_nps)')
       stop
    end if

    !===============================================================
    ! Read Output specifications for mRM
    !===============================================================
    outputFlxState_mrm = .FALSE.
    timeStep_model_outputs_mrm = -2
    inquire(file=file_defOutput, exist=file_exists)
    if (file_exists) then
       ! file exists
       call open_nml(file_defOutput, udefOutput, quiet=.true.)
       call position_nml('NLoutputResults', udefOutput)
       read(udefOutput, nml=NLoutputResults)
       call close_nml(udefOutput)
    else
       call message('')
       call message('No file specifying mRM output fluxes exists')
    end if
    readLatLon = any(outputFlxState_mrm)

    if (any(outputFlxState_mrm)) then
       call message( '' )
       call message( 'Following output will be written:' )

       call message( '  FLUXES:' )
       if (outputFlxState_mrm(1)) then
          call message( '    routed streamflow      (L11_qMod)                [mm]')
       end if
    end if

    call message( '' )
    call message( 'FINISHED reading config' )

  end subroutine read_mrm_config
  
  ! ---------------------------------------------------------------------------
  ! SUBROUTINE READ_MRM_ROUTING_PARAMS
  ! ---------------------------------------------------------------------------
  subroutine read_mrm_routing_params(processCase, file_namelist)
    use mo_mrm_file, only: unamelist_param ! file containing parameter values
    use mo_append, only: append
    use mo_nml, only: open_nml, position_nml, close_nml
    use mo_message, only: message
    use mo_mrm_constants, only: nColPars ! number of properties of the global variables
    use mo_mrm_global_variables, only: &
         mrm_global_parameters, &
         mrm_global_parameters_name
#ifdef mrm2mhm    
    use mo_global_variables, only :  processMatrix, & ! process configuration
         global_parameters, & ! global parameters
         global_parameters_name ! clear names of global parameters
#endif

    implicit none
    ! input variables
    integer(i4), intent(in) :: processCase ! it is the default case, should be one
    character(256), intent(in) :: file_namelist ! file name containing parameter namelist
    ! local variables
#ifdef mrm2mhm    
    integer(i4) :: start_index ! equals sum of previous parameters
#else
    integer(i4) :: dummy ! dummy variable to always use processCase
#endif    
    real(dp), dimension(nColPars) :: muskingumTravelTime_constant
    real(dp), dimension(nColPars) :: muskingumTravelTime_riverLength
    real(dp), dimension(nColPars) :: muskingumTravelTime_riverSlope
    real(dp), dimension(nColPars) :: muskingumTravelTime_impervious
    real(dp), dimension(nColPars) :: muskingumAttenuation_riverSlope

    namelist /routing1/ muskingumTravelTime_constant, muskingumTravelTime_riverLength, &
         muskingumTravelTime_riverSlope, muskingumTravelTime_impervious, muskingumAttenuation_riverSlope
    !
    call open_nml(file_namelist, unamelist_param, quiet=.true.)

    call position_nml('routing1', unamelist_param)
    read(unamelist_param, nml=routing1)

#ifdef mrm2mhm
    ! -------------------------------------------------------------------------
    ! INCLUDE MRM PARAMETERS IN PARAMETERS OF MHM
    ! -------------------------------------------------------------------------
    processMatrix(8, 1) = processCase
    processMatrix(8, 2) = 5_i4
    processMatrix(8, 3) = sum(processMatrix(1:8, 2))
    ! insert parameter values and names at position required by mhm
    start_index         = processMatrix(8, 3) - processMatrix(8, 2)
    global_parameters(start_index + 1, :) = muskingumTravelTime_constant
    global_parameters(start_index + 2, :) = muskingumTravelTime_riverLength
    global_parameters(start_index + 3, :) = muskingumTravelTime_riverSlope
    global_parameters(start_index + 4, :) = muskingumTravelTime_impervious
    global_parameters(start_index + 5, :) = muskingumAttenuation_riverSlope
    
    global_parameters_name(start_index + 1 : start_index + processMatrix(8,2)) = (/ &
         'muskingumTravelTime_constant   ', &
         'muskingumTravelTime_riverLength', &
         'muskingumTravelTime_riverSlope ', &
         'muskingumTravelTime_impervious ', &
         'muskingumAttenuation_riverSlope'/)

    ! check if parameter are in range
    if ( .not. in_bound(global_parameters) ) then
       call message('***ERROR: parameter in namelist "routing1" out of bound in ', &
            trim(adjustl(file_namelist)))
       stop
    end if
#else
    dummy = processCase ! dummy line to prevent compiler warning
#endif

    ! set variables of mrm (redundant in case of coupling to mhm)
    call append(mrm_global_parameters, reshape(muskingumTravelTime_constant,    (/1, nColPars/)))
    call append(mrm_global_parameters, reshape(muskingumTravelTime_riverLength, (/1, nColPars/)))
    call append(mrm_global_parameters, reshape(muskingumTravelTime_riverSlope,  (/1, nColPars/)))
    call append(mrm_global_parameters, reshape(muskingumTravelTime_impervious,  (/1, nColPars/)))
    call append(mrm_global_parameters, reshape(muskingumAttenuation_riverSlope, (/1, nColPars/)))

    call append(mrm_global_parameters_name, (/ &
         'muskingumTravelTime_constant   ', &
         'muskingumTravelTime_riverLength', &
         'muskingumTravelTime_riverSlope ', &
         'muskingumTravelTime_impervious ', &
         'muskingumAttenuation_riverSlope'/))

    ! check if parameter are in range
    if ( .not. in_bound(mrm_global_parameters) ) then
       call message('***ERROR: parameter in namelist "routing1" out of bound in ', &
            trim(adjustl(file_namelist)))
       stop
    end if

    call close_nml(unamelist_param)

  end subroutine read_mrm_routing_params

  ! --------------------------------------------------------------------------------
  ! private funtions and subroutines, DUPLICATED FROM mo_read_config.f90
  ! --------------------------------------------------------------------------------

  function in_bound(params)
    real(dp), dimension(:,:), intent(in) :: params ! parameter:
    !                                              !   col_1=Lower bound,
    !                                              !   col_2=Upper bound
    !                                              !   col_3=initial
    logical :: in_bound

    if ( any(params(:,3) .lt. params(:,1)) .or. any(params(:,3) .gt. params(:,2)) ) then
       in_bound=.false.
    else
       in_bound=.true.
    end if

  end function in_bound
end module mo_mrm_read_config<|MERGE_RESOLUTION|>--- conflicted
+++ resolved
@@ -273,13 +273,9 @@
     namelist /inflow_gauges/ nInflowGaugesTotal, NoInflowGauges_basin, InflowGauge_id, &
          InflowGauge_filename, InflowGauge_Headwater
     ! namelist for optimization settings
-<<<<<<< HEAD
     namelist/Optimization/ nIterations, seed, dds_r, sa_temp, sce_ngs, sce_npg, sce_nps, mcmc_opti, mcmc_error_params
-=======
-    namelist/Optimization/ nIterations, seed, dds_r, sa_temp, sce_ngs, sce_npg, sce_nps
     ! namelist defining mRM outputs
     namelist/NLoutputResults/timeStep_model_outputs_mrm, outputFlxState_mrm
->>>>>>> 4c13a2a8
 
     !===============================================================
     ! INITIALIZATION
