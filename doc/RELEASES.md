# mHM RELEASE NOTES

### Fixed Bugs in develop:

The following bugs from the last release has been solved:

<<<<<<< HEAD
2., 3., 4., 5., 6., 7.
=======
2., 3., 4., 5., 6., 7., 8.
>>>>>>> f14731ec

## mHM v5.10 (June 2019)

### New Features:

- New routing process introduced `processCase(8) = 3` [see Thober et al, 2019, GMDD, in press](https://doi.org/10.5194/gmd-2019-13) for more details
- mRM is decoupled from mHM and mRM now resides in `deps/mrm` as an independent submodule [more information on handling submodules](https://git.ufz.de/howto/gitlab)
- New option to compile mHM with cmake is provided, see more details under [cmake manual][1].
- Visualization/animation R script (producing PDF and GIF) of mHM netcdf files included under post-proc [animate1.R][2]
- New option for coupling of mRM to a groundwater model (`gw_coupling = .true.`). The river head can be computed based on the Manning equation.

[1]:INSTALL.md
[2]:post-proc/animate1.R

### Bugs resolved from release 5.9:

- Enable use of i8 for time_data in common/mo_read_forcing_nc.f90,
  otherwise netcdf time stamps with initial dates prior to 1900 were
  wrong (due to overflow)

### Known bugs:

1. Adaptive routing does not allow to run without at least 1 gauge specification
2. Incompatibility of Finalparam.nml format between Intel and GNU
3. If ProcessOption(3) is set to 3 and optimization is activated, the
  created FinalParam.nml misses the header for the namelist of the
  soil moisture parameters.
4. Land cover scenes cannot be changed between the run generating the
  restart file and the run using the restart file. This causes
  unpredictable behaviour by the model.
5. Simulation period must span overall land cover scenes specified in the namelist. 
6. Cut-off for link length is calculated with missing values, but those
should be neglected.
7. Using a higher routing resolution than hydrology resolution may
  cause segmentation faults because mapping from L1id on L11 is not
  working correctly
<<<<<<< HEAD
=======
8. If ProcessOption(5) is set to -1 and optimization is activated, the
  created FinalParam.nml misses the header for the namelist of the
  PET process.
>>>>>>> f14731ec

### Restrictions:

- For `gfortran` compilers mHM supports only v4.8 and higher.
- If you wish to use features connected to ground albedo neutrons (`processCase(9)`), please contact [Martin Schrön](mailto:martin.schroen@ufz.de).

## mHM v5.9 (July 2018)

### New Features:

- Major restructuralization of the mHM code.
- MPR is now executed before mHM is run.
- MPR can be compiled as a standalone tool.
- mHM without mRM can be compiled.
- The code in general is strictly reorganized into modules that belong
to their respective processes (MPR, mHM, mRM). This is not only done
for constants, global variables and so on, but also for every module
and the reading of input as well as the namelists.
- This leads to the creation of those folders:
 - `./common` (code shared by MPR, mHM and mRM) included for every compilation option
 - `./lib` (code shared by MPR, mHM and mRM) included for every compilation option
 - `./MPR` (code for MPR), not included for mRM standalone
 - `./common_mHM_mRM` (code shared by mHM and mRM), not included for MPR standalone
 - `./mHM` (code for mHM), not included for MPR and mRM standalone
 - `./mRM` (code for mRM), not included for MPR standalone and mHM without routing
- Code is reformatted (indentation=2, spacing unified)
- Removed many duplicate code parts (e.g. shared between mHM and mRM)
- Check cases are minimized (reduced output, shorter time periods (<=2 years), less basins)
- Check cases can now be set up more easily (by use of model_wrapper for automatic creation of new nml files)
- Check cases now run a python script for output comparison, advantage: tolerance now also allowed for ascii-output and support of 4-D netCDF files without time dimension
- fSealed is now an effective parameter
- mHM effective parameters now all have three dimensions internally (nCells_L1, [iHorizon, LAI-Time], nLCoverScenes)
- Introduction of new derived types:
 - `Grid` (merge of basin_info, basin_info_mrm, gridGeoRef, nCells, longitude, latitude, Id) used for each level (0, 1, 11, 2) individually
 - `GridRemapper` (merge of lower_bound, upper_bound, etc.)
- mhm_eval and mrm_eval now have common procedure interface (needed for fully flexible optimisation)
- A new post-processor can check and adapt some fields for doxygen generation

- Changes that are not backwards-compatible:
 - Restart files are restructured (now contain only the minimum required for restart):
 - MPR: effective parameters at L1 + grid information
 - mHM: effective parameters, states and fluxes at L1 + grid information
 - mRM: routing-specific parameters, states, fluxes, configs at L1/L11 + grid information
 - mhm.nml is restructured and not backwards compatible mainly due to the reorganization of modules in dependency of their processes
 - gridded LAI values are now used for all effective parameters (no fallback to LAIclasses anymore)
 - canopy height used for aerodynamic resistance is now scaled with the actual LAI timeseries and not with a dummy timeseries of intensive orchard

- Considerable improvements and reduced redundancy in estimation of an empirical distribution of slopes (sort function in the mo_startup).
Example for the Australian domain (180 million L0 cells), it reduced time for sorting slope from 32hours to only 1 minute.
- mtCLIM preprocessor in pre-proc/mtCLIM, based on [mtCLIM v4.3](http://www.ntsg.umt.edu/project/mt-clim.php). This code
is able to estimate humidity (vapore pressure or vapore pressure deficit) and incoming shortwave radiation based on meteorological variables
(minimum and maximum air temperature, precipitation) and morphological characteristics of the underlying terrain (digital elevation model, slope, aspect).
- mHM2OGS preprocessor in pre-proc/GIS2FEM3. This code converts the
triangular-wise or quadrilateral-wise recharge data from mHM
into the nodal source terms of a three dimensional finite element model for [OGS](https://www.ufz.de/index.php?en=38011).
- Updated documentation for CYGWIN installations under Windows 7
and 10.
- Added new objective function number 31: weighted NSE (NSE is
weighted with observed discharge)
- Removal of bin files and related code (only nc and ascii files are used)

### Bugs resolved from release 5.8:

- Enable use of i8 for time_data in common/mo_read_forcing_nc.f90,
  otherwise netcdf time stamps with initial dates prior to 1900 were
  wrong (due to overflow)

### Known bugs:

None.

### Restrictions:

- For `gfortran` compilers mHM supports only v4.8 and higher.
- If you wish to use features connected to ground albedo neutrons (`processCase(9)`), please contact [Martin Schrön](mailto:martin.schroen@ufz.de).
- If you wish to use the multi-scale Routing Model as stand-alone version, please contact [Stephan Thober](mailto:stephan.thober@ufz.de).





## mHM v5.8 (Dec 2017)

### New Features:

- Implementation of a new process for PET correction based on LAI at PET `process(5)=-1` (Cuneyd Demirel + *GEUS* colleagues);
- Pre-processor code for SOILGRIDS data as used for the EDgE project (Rohini Kumar);
- Reduced computational time of the neutron forward model COSMIC by factors of 30--100 (Maren Kaluza);
- Compression of the netCDF output files (David Schaefer);
- Optional project description added into the [mhm.nml](mhm.nml)

### Bugs resolved from release 5.7:

- `processCase(3)=3` did not work when compiled with openMP.
- openMP declarations missing in [mo_mpr_smhorizons.f90](src/mHM/mo_mpr_smhorizons.f90) for the case of `iFlag_soil=1` 

### Known bugs:

None.

### Restrictions:

- For `gfortran` compilers mHM supports only v4.8 and higher.
- If you wish to use a special process description of evapotranspiration (`processCase(4)`) please contact [Matthias Zink](mailto:matthias.zink@ufz.de).
- If you wish to use features connected to ground albedo neutrons (`processCase(9)`), please contact [Martin Schrön](mailto:martin.schroen@ufz.de).
- If you wish to use the multi-scale Routing Model as stand-alone version, please contact [Stephan Thober](mailto:stephan.thober@ufz.de).


## mHM v5.7 (Jun 2017)

### New Features:

- New process descriptions for the soil evapotranspiration module:
    - Field capacity dependency to root fraction coefficient (`processCase(3)=2`) -- implemented by *GEUS*.
    - Jarvis (1989, J. Hydrol.) evapotranspiration reduction (`processCase(3)=3`) -- implemented by *GEUS*.
- Use local, monthly LAI climatology instead of look-up table, i.e., [LAI_classdefinition.txt](test_basin/input/morph/LAI_classdefinition.txt) (`timeStep_LAI_input=1`).
- New objective functions for model calibration
    - Calibration of mHM using catchment average evapotransipration (`opti_function=27`).
    - Calibration of mHM using soil moisture and streamflow simultaneously (`opti_function=28`).

### Bugs resolved:

- Calibration using `processCase(8)=2` (routing with adaptive timestep) does properly work now.
- Streamflow output is now properly written to the NetCDF.

### Known bugs:

None 

### Restrictions:

- For `gfortran` compilers mHM supports only v4.8 and higher.
- If you wish to use a special process description of evapotranspiration (`processCase(4)`) please contact [Matthias Zink](mailto:matthias.zink@ufz.de).
- If you wish to use features connected to ground albedo neutrons (`processCase(9)`), please contact [Martin Schrön](mailto:martin.schroen@ufz.de).
- If you wish to use the multi-scale Routing Model as stand-alone version, please contact [Stephan Thober](mailto:stephan.thober@ufz.de).


## mHM v5.6 (Dec 2016)

### New Features:

- **Routing extended:** Implementation of a new parametrization for the routing model (`processCase(8)=2`). This routing option is based on an adaptive time step to improve the scalability and transferability of the model as well as a significant reduction in run time. The adaptive time step is calculated as ratio of routing resolution and celerity, the latter can be given as parameter in [mhm_parameter.nml](mhm_parameter.nml).

### Bugs resolved:

- Any model time step from 1 h to 24 h can be chosen (in releases v5.4 and v5.5 only 1 h worked properly).
- Estimation of the Hargreaves-Samani PET for high altitudes works properly know (there have been numerical issues for high latitude values).
- Reading catchment outlets from the *restart* file works now (bug appeared in v5.5).

### Known bugs:

- Calibration using `processCase(8)=2` (adaptive timestep) does not work, please use `processCase(8)=1`. 

### Restrictions:

- For `gfortran` compilers mHM supports only v4.8 and higher.
- If you wish to use a special process description of evapotranspiration (`processCase(4)`) please contact [Matthias Zink](mailto:matthias.zink@ufz.de).
- If you wish to use features connected to ground albedo neutrons (`processCase(9)`), please contact [Martin Schrön](mailto:martin.schroen@ufz.de).
- If you wish to use the multi-scale Routing Model as stand-alone version, please contact [Stephan Thober](mailto:stephan.thober@ufz.de).


## mHM v5.5 (Jun 2016)

### New Features:

- Routing works on domains with multiple outlets (e.g., continental level).
- New option for providing soil data. They can be provided as predefined layers (one map per layer).
- Speed up of mHM for big domains, due to reformulations in the model start up.
- Pre-processing: new tools for i) cutting out a catchment from a existing dataset, ii) estimation of Hargreaves-Samani evapotranspiration, and iii) enlarging the grids of the input files. 

### Bugs resolved:

- Assigning routing parameters is done properly now. 

### Known bugs:

- Specifying a model time step of 24h (in [mhm.nml](mhm.nml)) does not work, please stick with the default time step (1h)

### Restrictions:

- For `gfortran` compilers mHM supports only v4.8 and higher.
- If you wish to use a special process description of evapotranspiration (`processCase(4)`) please contact [Matthias Zink](mailto:matthias.zink@ufz.de).
- If you wish to use features connected to ground albedo neutrons (`processCase(9)`), please contact [Martin Schrön](mailto:martin.schroen@ufz.de).
- If you wish to use the multi-scale Routing Model as stand-alone version, please contact [Stephan Thober](mailto:stephan.thober@ufz.de).


## mHM v5.4 (Dec 2015)

### New Features:

- The routing of mHM can be used as a stand alone version/independent software called *multiscale Routing Model mRM*, e.g. for coupling to other environmental models.
- A new output, i.e. fields of routed discharge, is now available. They are stored in `mRM_fluxes_and_states.nc` and are controlled by a new namelist contained in the [mrm_outputs.nml](mrm_outputs.nml) file, which is an optional file.
- New calibration objectives have been incorporated. It is now possible, additionally to the former objectives, to calibrate mHM against additional input data:
    - total water storage (e.g. GRACE) and discharge simultaneously (`opti_function=15`), and/or
    - cosmic ray neutron counts (`opti_function=17`).
- New post-processing: a mHM python class for reading all inputs and outputs of a model run can be found in [post-proc/](post-proc/).
- Reorganization of the NetCDF writing in mHM to simply future implementations of additional outputs.

### Bugs resolved:

- Calibration with catchment average soil moisture (`opti_function=10`) works properly now.
- Discharge output for multi basin runs with different time periods for each basin works properly now.
- Hargreaves-Samani PET calculation (`processCase(5)=1`) is valid on southern hemisphere too now.

### Known bugs:

- None.

### Restrictions:

- For `gfortran` compilers mHM supports only v4.8 and higher.
- If you wish to use a special process description of evapotranspiration (`processCase(4)`) please contact [Matthias Zink](mailto:matthias.zink@ufz.de).
- If you wish to use features connected to ground albedo neutrons (`processCase(9)`), please contact [Martin Schrön](mailto:martin.schroen@ufz.de).
- If you wish to use the multi-scale Routing Model as stand-alone version, please contact [Stephan Thober](mailto:stephan.thober@ufz.de).


## mHM v5.3 (Jun 2015)

### New Features:

- Simulation period and warming days can be now given per basin (see `time_periods` in [mhm.nml](mhm.nml))
- Enabling use of MPI (set `mpi=true` in [Makefile](Makefile) and use `#ifdef MPI` for MPI specific code) 
- Optional input data can be loaded for example to calibrate against soil moisture (see `optional_data` in [mhm.nml](mhm.nml))
- Generation of ground albedo cosmic-ray neutrons (see `processCase(10)` in [mhm.nml](mhm.nml)); these calculations are based on the [COSMIC](http://cosmos.hwr.arizona.edu/Software/cosmic.html) code, which was originally written by Rafael Rosolem. Please contact [Martin Schrön](mailto:martin.schroen@ufz.de) if you like to use this new feature. 
- Several new objective functions, e.g. calibrating the Kling-Gupta efficiency of catchment's average soil moisture (`opti_function=10`) or calibrating multiple basins regarding Kling-Gupta efficiency of discharge (`opti_function=14`) among others; calibration against soil moisture is still purpose to research (`opti_function=10-14`). The interested user may contact [Matthias Zink](mailto:matthias.zink@ufz.de) for further details.

### Bugs resolved:

- Calibration using potential evapotranspiration from input file (i.e. `processCase(4)=0`) is now working properly

### Known bugs:

- Compiling mHM with the recent Cygwin version under Windows is leading to an error message indicating circular dependencies. The reason for this is Unicode characters in some source code files. Please contact [mhm-admin@ufz.de](mhm-admin@ufz.de), if you get this error message. We will provide you the files with cleaned characters..

### Restrictions:

- If you wish to use a special process description of evapotranspiration (i.e. Hargreaves-samani, Priestley-Taylor, or Penman-Monteith) please contact [Matthias Zink](mailto:matthias.zink@ufz.de). The special cases are set in [mhm.nml](mhm.nml) (see `processCase(4)`).
- If you wish to use the new feature of calculating neutron counts please contact [Martin Schrön](mailto:martin.schroen@ufz.de). The feature can be enabled in [mhm.nml](mhm.nml) (see `processCase(8)`).


## mHM 5.2 (Dec 2014)

### New Features:

- Chunk-wise reading of input data (see `timestep_model_inputs`)
- Complete revision of writing netCDF files
- Possibility to discard multi-scale parameter regionalization (MPR) calculations (see `perform_mpr`)
- Several process descriptions of evapotranspiration implemented (see `processCase(4)`): Read PET, Hargreaves-Samani, Priestley-Taylor, Penman-Monteith. Please contact [Matthias Zink](mailto:matthias.zink@ufz.de) if you use one of the last three options, since the code is not under GNU Public license up to now.
- Adding routines for signature calculations of time series (see `mo_signatures`)
- New objective function for calibrating discharge with Kling-Gupta efficiency measure (KGE, see `opti_function`)
- New output variables (see [mhm_outputs.nml](mhm_outputs.nml))
- Sorting algorithm changed to public available library orderpack (see `mo_orderpack`)

### Bugs resolved:

- Some variables in restart file where not assigned correctly
- Variables not initialized correctly

### Known bugs:

- Calibration using PET values read from the input file (`processCase(5)=0`) is running, but yields wrong results due to a wrong initialization of variables. **The bug is resolved and will be released with version 5.3.**


## mHM 5.1 (Jun 2014)

### New Features:

- OpenMP handling of routines such as the multi-scale parameter regionalization (MPR)
- Multi-scale implementation, i.e. running mHM simultaneously in several basins with different resolutions
- Automatic check case framework, i.e. testing new implementations on their validity and back-compatibility
- Implementation of inflow gauges, i.e. feeding discharge time series from upstream areas at catchment boundaries
- File [gaugeinfo.txt](https://git.ufz.de/mhm/mhm/blob/da4702f3d91bee97edee5bc5726c4617a89f44a5/gaugeinfo.txt) specifying gauging stations is now part of namelist [mhm.nml](mhm.nml)
- Code is now free of Numerical Recipes proprietary code
- Can now run on a single cell (no routing performed) Hydrological modelling resolution (L1) equal to morphological input data resolution (L0) possible
- Windows compatible (with Cygwin)
- Support of regular geographic coordinate systems (e.g lat-lon) in addition to equal-area coordinate systems (UTM)

### Bugs resolved:

- Initialization of states was not correct when running mHM in calibration mode.
- Calculated parameter values ([mhm_parameters.nml](mhm_parameters.nml)) not necessarily in bound (check added).
- Aggregation/Disaggregation of meteorological data corrected.
- Forecast with mHM did not work because modelling period was restricted to discharge data period.
- Wrong mapping of evaluation discharge gauges for runs involving multiple gauges.

### Known bugs:

- Print out of River network in Config File is wrong for Multi-Basin setup, i.e., the River network is always properly written for the first basin, but not properly for subsequent basins when these are either different ones or the same one with a different Hydrology or Routing resolution.
- mHM does not abort if x-axis of L0 (morphological data) and L2 (meteorological data) do not span over exactly the same range. 



## mHM 5.0 (Dec 2013)

### New Features:

- Full modular version
- Automatic documentation by doxygen
- Running mHM for multiple basin simultaneously
- Definition of 8 major processes:
    - interception,
    - snow,
    - soil moisture,
    - direct runoff,
    - evapotranspiration,
    - interflow,
    - percolation,
    - routing
- Choice of different descriptions of processes possible
- Input in binary `*.bin` or netcdf `*.nc` format
- Various calibration routines and objective functions
- Consistent numerical precision handling of variables

### Known bugs:

- None.<|MERGE_RESOLUTION|>--- conflicted
+++ resolved
@@ -4,11 +4,7 @@
 
 The following bugs from the last release has been solved:
 
-<<<<<<< HEAD
 2., 3., 4., 5., 6., 7.
-=======
-2., 3., 4., 5., 6., 7., 8.
->>>>>>> f14731ec
 
 ## mHM v5.10 (June 2019)
 
@@ -45,12 +41,9 @@
 7. Using a higher routing resolution than hydrology resolution may
   cause segmentation faults because mapping from L1id on L11 is not
   working correctly
-<<<<<<< HEAD
-=======
 8. If ProcessOption(5) is set to -1 and optimization is activated, the
   created FinalParam.nml misses the header for the namelist of the
   PET process.
->>>>>>> f14731ec
 
 ### Restrictions:
 
